// Package build implements GopherJS build system.
//
// WARNING: This package's API is treated as internal and currently doesn't
// provide any API stability guarantee, use it at your own risk. If you need a
// stable interface, prefer invoking the gopherjs CLI tool as a subprocess.
package build

import (
	"fmt"
	"go/ast"
	"go/build"
	"go/parser"
	"go/scanner"
	"go/token"
	"go/types"
	"io/fs"
	"os"
	"os/exec"
	"path"
	"path/filepath"
	"sort"
	"strconv"
	"strings"
	"sync"
	"time"

	"github.com/fsnotify/fsnotify"
	"github.com/gopherjs/gopherjs/compiler"
	"github.com/gopherjs/gopherjs/compiler/astutil"
	"github.com/gopherjs/gopherjs/compiler/errorList"
	"github.com/gopherjs/gopherjs/compiler/jsFile"
	"github.com/gopherjs/gopherjs/compiler/sources"
	"github.com/gopherjs/gopherjs/internal/testmain"
	log "github.com/sirupsen/logrus"

	"github.com/neelance/sourcemap"
	"golang.org/x/tools/go/buildutil"
)

// DefaultGOROOT is the default GOROOT value for builds.
//
// It uses the GOPHERJS_GOROOT environment variable if it is set,
// or else the default GOROOT value of the system Go distribution.
var DefaultGOROOT = func() string {
	if goroot, ok := os.LookupEnv("GOPHERJS_GOROOT"); ok {
		// GopherJS-specific GOROOT value takes precedence.
		return goroot
	}
	// The usual default GOROOT.
	return build.Default.GOROOT
}()

// NewBuildContext creates a build context for building Go packages
// with GopherJS compiler.
//
// Core GopherJS packages (i.e., "github.com/gopherjs/gopherjs/js", "github.com/gopherjs/gopherjs/nosync")
// are loaded from gopherjspkg.FS virtual filesystem if not present in GOPATH or
// go.mod.
func NewBuildContext(installSuffix string, buildTags []string) XContext {
	e := DefaultEnv()
	e.InstallSuffix = installSuffix
	e.BuildTags = buildTags
	realGOROOT := goCtx(e)
	return &chainedCtx{
		primary:   realGOROOT,
		secondary: gopherjsCtx(e),
	}
}

// Import returns details about the Go package named by the import path. If the
// path is a local import path naming a package that can be imported using
// a standard import path, the returned package will set p.ImportPath to
// that path.
//
// In the directory containing the package, .go and .inc.js files are
// considered part of the package except for:
//
//   - .go files in package documentation
//   - files starting with _ or . (likely editor temporary files)
//   - files with build constraints not satisfied by the context
//
// If an error occurs, Import returns a non-nil error and a nil
// *PackageData.
func Import(path string, mode build.ImportMode, installSuffix string, buildTags []string) (*PackageData, error) {
	wd, err := os.Getwd()
	if err != nil {
		// Getwd may fail if we're in GOOS=js mode. That's okay, handle
		// it by falling back to empty working directory. It just means
		// Import will not be able to resolve relative import paths.
		wd = ""
	}
	xctx := NewBuildContext(installSuffix, buildTags)
	return xctx.Import(path, wd, mode)
}

// exclude returns files, excluding specified files.
func exclude(files []string, exclude ...string) []string {
	var s []string
Outer:
	for _, f := range files {
		for _, e := range exclude {
			if f == e {
				continue Outer
			}
		}
		s = append(s, f)
	}
	return s
}

// ImportDir is like Import but processes the Go package found in the named
// directory.
func ImportDir(dir string, mode build.ImportMode, installSuffix string, buildTags []string) (*PackageData, error) {
	xctx := NewBuildContext(installSuffix, buildTags)
	pkg, err := xctx.Import(".", dir, mode)
	if err != nil {
		return nil, err
	}

	return pkg, nil
}

// overrideInfo is used by parseAndAugment methods to manage
// directives and how the overlay and original are merged.
type overrideInfo struct {
	// KeepOriginal indicates that the original code should be kept
	// but the identifier will be prefixed by `_gopherjs_original_foo`.
	// If false the original code is removed.
	keepOriginal bool

	// purgeMethods indicates that this info is for a type and
	// if a method has this type as a receiver should also be removed.
	// If the method is defined in the overlays and therefore has its
	// own overrides, this will be ignored.
	purgeMethods bool

	// overrideSignature is the function definition given in the overlays
	// that should be used to replace the signature in the originals.
	// Only receivers, type parameters, parameters, and results will be used.
	overrideSignature *ast.FuncDecl
}

// parseAndAugment parses and returns all .go files of given pkg.
// Standard Go library packages are augmented with files in compiler/natives folder.
// If isTest is true and pkg.ImportPath has no _test suffix, package is built for running internal tests.
// If isTest is true and pkg.ImportPath has _test suffix, package is built for running external tests.
//
// The native packages are augmented by the contents of natives.FS in the following way.
// The file names do not matter except the usual `_test` suffix. The files for
// native overrides get added to the package (even if they have the same name
// as an existing file from the standard library).
//
//   - For function identifiers that exist in the original and the overrides
//     and have the directive `gopherjs:keep-original`, the original identifier
//     in the AST gets prefixed by `_gopherjs_original_`.
//   - For identifiers that exist in the original and the overrides, and have
//     the directive `gopherjs:purge`, both the original and override are
//     removed. This is for completely removing something which is currently
//     invalid for GopherJS. For any purged types any methods with that type as
//     the receiver are also removed.
//   - For function identifiers that exist in the original and the overrides,
//     and have the directive `gopherjs:override-signature`, the overridden
//     function is removed and the original function's signature is changed
//     to match the overridden function signature. This allows the receiver,
//     type parameters, parameter, and return values to be modified as needed.
//   - Otherwise for identifiers that exist in the original and the overrides,
//     the original is removed.
//   - New identifiers that don't exist in original package get added.
func parseAndAugment(xctx XContext, pkg *PackageData, isTest bool, fileSet *token.FileSet) ([]*ast.File, []jsFile.JSFile, error) {
	jsFiles, overlayFiles := parseOverlayFiles(xctx, pkg, isTest, fileSet)

	originalFiles, err := parserOriginalFiles(pkg, fileSet)
	if err != nil {
		return nil, nil, err
	}

	overrides := make(map[string]overrideInfo)
	for _, file := range overlayFiles {
		augmentOverlayFile(file, overrides)
	}
	delete(overrides, "init")

	for _, file := range originalFiles {
		augmentOriginalImports(pkg.ImportPath, file)
	}

	if len(overrides) > 0 {
		for _, file := range originalFiles {
			augmentOriginalFile(file, overrides)
		}
	}

	return append(overlayFiles, originalFiles...), jsFiles, nil
}

// parseOverlayFiles loads and parses overlay files
// to augment the original files with.
func parseOverlayFiles(xctx XContext, pkg *PackageData, isTest bool, fileSet *token.FileSet) ([]jsFile.JSFile, []*ast.File) {
	isXTest := strings.HasSuffix(pkg.ImportPath, "_test")
	importPath := pkg.ImportPath
	if isXTest {
		importPath = importPath[:len(importPath)-5]
	}

	nativesContext := overlayCtx(xctx.Env())
	nativesPkg, err := nativesContext.Import(importPath, "", 0)
	if err != nil {
		return nil, nil
	}

	jsFiles := nativesPkg.JSFiles
	var files []*ast.File
	names := nativesPkg.GoFiles
	if isTest {
		names = append(names, nativesPkg.TestGoFiles...)
	}
	if isXTest {
		names = nativesPkg.XTestGoFiles
	}

	for _, name := range names {
		fullPath := path.Join(nativesPkg.Dir, name)
		r, err := nativesContext.bctx.OpenFile(fullPath)
		if err != nil {
			panic(err)
		}
		// Files should be uniquely named and in the original package directory in order to be
		// ordered correctly
		newPath := path.Join(pkg.Dir, "gopherjs__"+name)
		file, err := parser.ParseFile(fileSet, newPath, r, parser.ParseComments)
		if err != nil {
			panic(err)
		}
		r.Close()

		files = append(files, file)
	}
	return jsFiles, files
}

// parserOriginalFiles loads and parses the original files to augment.
func parserOriginalFiles(pkg *PackageData, fileSet *token.FileSet) ([]*ast.File, error) {
	var files []*ast.File
	var errList errorList.ErrorList
	for _, name := range pkg.GoFiles {
		if !filepath.IsAbs(name) { // name might be absolute if specified directly. E.g., `gopherjs build /abs/file.go`.
			name = filepath.Join(pkg.Dir, name)
		}

		r, err := buildutil.OpenFile(pkg.bctx, name)
		if err != nil {
			return nil, err
		}

		file, err := parser.ParseFile(fileSet, name, r, parser.ParseComments)
		r.Close()
		if err != nil {
			if list, isList := err.(scanner.ErrorList); isList {
				if len(list) > 10 {
					list = append(list[:10], &scanner.Error{Pos: list[9].Pos, Msg: "too many errors"})
				}
				for _, entry := range list {
					errList = append(errList, entry)
				}
				continue
			}
			errList = append(errList, err)
			continue
		}

		files = append(files, file)
	}

	if errList != nil {
		return nil, errList
	}
	return files, nil
}

// augmentOverlayFile is the part of parseAndAugment that processes
// an overlay file AST to collect information such as compiler directives
// and perform any initial augmentation needed to the overlay.
func augmentOverlayFile(file *ast.File, overrides map[string]overrideInfo) {
	anyChange := false
	for i, decl := range file.Decls {
		purgeDecl := astutil.Purge(decl)
		switch d := decl.(type) {
		case *ast.FuncDecl:
			k := astutil.FuncKey(d)
			oi := overrideInfo{
				keepOriginal: astutil.KeepOriginal(d),
			}
			if astutil.OverrideSignature(d) {
				oi.overrideSignature = d
				purgeDecl = true
			}
			overrides[k] = oi
		case *ast.GenDecl:
			for j, spec := range d.Specs {
				purgeSpec := purgeDecl || astutil.Purge(spec)
				switch s := spec.(type) {
				case *ast.TypeSpec:
					overrides[s.Name.Name] = overrideInfo{
						purgeMethods: purgeSpec,
					}
				case *ast.ValueSpec:
					for _, name := range s.Names {
						overrides[name.Name] = overrideInfo{}
					}
				}
				if purgeSpec {
					anyChange = true
					d.Specs[j] = nil
				}
			}
		}
		if purgeDecl {
			anyChange = true
			file.Decls[i] = nil
		}
	}
	if anyChange {
		finalizeRemovals(file)
		pruneImports(file)
	}
}

// augmentOriginalImports is the part of parseAndAugment that processes
// an original file AST to modify the imports for that file.
func augmentOriginalImports(importPath string, file *ast.File) {
	switch importPath {
	case "crypto/rand", "encoding/gob", "encoding/json", "expvar", "go/token", "log", "math/big", "math/rand", "regexp", "time":
		for _, spec := range file.Imports {
			path, _ := strconv.Unquote(spec.Path.Value)
			if path == "sync" {
				if spec.Name == nil {
					spec.Name = ast.NewIdent("sync")
				}
				spec.Path.Value = `"github.com/gopherjs/gopherjs/nosync"`
			}
		}
	}
}

// augmentOriginalFile is the part of parseAndAugment that processes an
// original file AST to augment the source code using the overrides from
// the overlay files.
func augmentOriginalFile(file *ast.File, overrides map[string]overrideInfo) {
	anyChange := false
	for i, decl := range file.Decls {
		switch d := decl.(type) {
		case *ast.FuncDecl:
			if info, ok := overrides[astutil.FuncKey(d)]; ok {
				anyChange = true
				removeFunc := true
				if info.keepOriginal {
					// Allow overridden function calls
					// The standard library implementation of foo() becomes _gopherjs_original_foo()
					d.Name.Name = "_gopherjs_original_" + d.Name.Name
					removeFunc = false
				}
				if overSig := info.overrideSignature; overSig != nil {
					d.Recv = overSig.Recv
					d.Type.TypeParams = overSig.Type.TypeParams
					d.Type.Params = overSig.Type.Params
					d.Type.Results = overSig.Type.Results
					removeFunc = false
				}
				if removeFunc {
					file.Decls[i] = nil
				}
			} else if recvKey := astutil.FuncReceiverKey(d); len(recvKey) > 0 {
				// check if the receiver has been purged, if so, remove the method too.
				if info, ok := overrides[recvKey]; ok && info.purgeMethods {
					anyChange = true
					file.Decls[i] = nil
				}
			}
		case *ast.GenDecl:
			for j, spec := range d.Specs {
				switch s := spec.(type) {
				case *ast.TypeSpec:
					if _, ok := overrides[s.Name.Name]; ok {
						anyChange = true
						d.Specs[j] = nil
					}
				case *ast.ValueSpec:
					if len(s.Names) == len(s.Values) {
						// multi-value context
						// e.g. var a, b = 2, foo[int]()
						// A removal will also remove the value which may be from a
						// function call. This allows us to remove unwanted statements.
						// However, if that call has a side effect which still needs
						// to be run, add the call into the overlay.
						for k, name := range s.Names {
							if _, ok := overrides[name.Name]; ok {
								anyChange = true
								s.Names[k] = nil
								s.Values[k] = nil
							}
						}
					} else {
						// single-value context
						// e.g. var a, b = foo[int]()
						// If a removal from the overlays makes all returned values unused,
						// then remove the function call as well. This allows us to stop
						// unwanted calls if needed. If that call has a side effect which
						// still needs to be run, add the call into the overlay.
						nameRemoved := false
						for _, name := range s.Names {
							if _, ok := overrides[name.Name]; ok {
								nameRemoved = true
								name.Name = `_`
							}
						}
						if nameRemoved {
							removeSpec := true
							for _, name := range s.Names {
								if name.Name != `_` {
									removeSpec = false
									break
								}
							}
							if removeSpec {
								anyChange = true
								d.Specs[j] = nil
							}
						}
					}
				}
			}
		}
	}
	if anyChange {
		finalizeRemovals(file)
		pruneImports(file)
	}
}

// isOnlyImports determines if this file is empty except for imports.
func isOnlyImports(file *ast.File) bool {
	for _, decl := range file.Decls {
		if gen, ok := decl.(*ast.GenDecl); ok && gen.Tok == token.IMPORT {
			continue
		}

		// The decl was either a FuncDecl or a non-import GenDecl.
		return false
	}
	return true
}

// pruneImports will remove any unused imports from the file.
//
// This will not remove any dot (`.`) or blank (`_`) imports, unless
// there are no declarations or directives meaning that all the imports
// should be cleared.
// If the removal of code causes an import to be removed, the init's from that
// import may not be run anymore. If we still need to run an init for an import
// which is no longer used, add it to the overlay as a blank (`_`) import.
//
// This uses the given name or guesses at the name using the import path,
// meaning this doesn't work for packages which have a different package name
// from the path, including those paths which are versioned
// (e.g. `github.com/foo/bar/v2` where the package name is `bar`)
// or if the import is defined using a relative path (e.g. `./..`).
// Those cases don't exist in the native for Go, so we should only run
// this pruning when we have native overlays, but not for unknown packages.
func pruneImports(file *ast.File) {
	if isOnlyImports(file) && !astutil.HasDirectivePrefix(file, `//go:linkname `) {
		// The file is empty, remove all imports including any `.` or `_` imports.
		file.Imports = nil
		file.Decls = nil
		return
	}

	unused := make(map[string]int, len(file.Imports))
	for i, in := range file.Imports {
		if name := astutil.ImportName(in); len(name) > 0 {
			unused[name] = i
		}
	}

	// Remove "unused imports" for any import which is used.
	ast.Inspect(file, func(n ast.Node) bool {
		if sel, ok := n.(*ast.SelectorExpr); ok {
			if id, ok := sel.X.(*ast.Ident); ok && id.Obj == nil {
				delete(unused, id.Name)
			}
		}
		return len(unused) > 0
	})
	if len(unused) == 0 {
		return
	}

	// Remove "unused imports" for any import used for a directive.
	directiveImports := map[string]string{
		`unsafe`: `//go:linkname `,
		`embed`:  `//go:embed `,
	}
	for name, index := range unused {
		in := file.Imports[index]
		path, _ := strconv.Unquote(in.Path.Value)
		directivePrefix, hasPath := directiveImports[path]
		if hasPath && astutil.HasDirectivePrefix(file, directivePrefix) {
			// since the import is otherwise unused set the name to blank.
			in.Name = ast.NewIdent(`_`)
			delete(unused, name)
		}
	}
	if len(unused) == 0 {
		return
	}

	// Remove all unused import specifications
	isUnusedSpec := map[*ast.ImportSpec]bool{}
	for _, index := range unused {
		isUnusedSpec[file.Imports[index]] = true
	}
	for _, decl := range file.Decls {
		if d, ok := decl.(*ast.GenDecl); ok {
			for i, spec := range d.Specs {
				if other, ok := spec.(*ast.ImportSpec); ok && isUnusedSpec[other] {
					d.Specs[i] = nil
				}
			}
		}
	}

	// Remove the unused import copies in the file
	for _, index := range unused {
		file.Imports[index] = nil
	}

	finalizeRemovals(file)
}

// finalizeRemovals fully removes any declaration, specification, imports
// that have been set to nil. This will also remove any unassociated comment
// groups, including the comments from removed code.
func finalizeRemovals(file *ast.File) {
	fileChanged := false
	for i, decl := range file.Decls {
		switch d := decl.(type) {
		case nil:
			fileChanged = true
		case *ast.GenDecl:
			declChanged := false
			for j, spec := range d.Specs {
				switch s := spec.(type) {
				case nil:
					declChanged = true
				case *ast.ValueSpec:
					specChanged := false
					for _, name := range s.Names {
						if name == nil {
							specChanged = true
							break
						}
					}
					if specChanged {
						s.Names = astutil.Squeeze(s.Names)
						s.Values = astutil.Squeeze(s.Values)
						if len(s.Names) == 0 {
							declChanged = true
							d.Specs[j] = nil
						}
					}
				}
			}
			if declChanged {
				d.Specs = astutil.Squeeze(d.Specs)
				if len(d.Specs) == 0 {
					fileChanged = true
					file.Decls[i] = nil
				}
			}
		}
	}
	if fileChanged {
		file.Decls = astutil.Squeeze(file.Decls)
	}

	file.Imports = astutil.Squeeze(file.Imports)

	file.Comments = nil // clear this first so ast.Inspect doesn't walk it.
	remComments := []*ast.CommentGroup{}
	ast.Inspect(file, func(n ast.Node) bool {
		if cg, ok := n.(*ast.CommentGroup); ok {
			remComments = append(remComments, cg)
		}
		return true
	})
	file.Comments = remComments
}

// Options controls build process behavior.
type Options struct {
	Verbose        bool
	Quiet          bool
	Watch          bool
	CreateMapFile  bool
	MapToLocalDisk bool
	Minify         bool
	Color          bool
	BuildTags      []string
	TestedPackage  string
	NoCache        bool
}

// PrintError message to the terminal.
func (o *Options) PrintError(format string, a ...interface{}) {
	if o.Color {
		format = "\x1B[31m" + format + "\x1B[39m"
	}
	fmt.Fprintf(os.Stderr, format, a...)
}

// PrintSuccess message to the terminal.
func (o *Options) PrintSuccess(format string, a ...interface{}) {
	if o.Color {
		format = "\x1B[32m" + format + "\x1B[39m"
	}
	fmt.Fprintf(os.Stderr, format, a...)
}

// PackageData is an extension of go/build.Package with additional metadata
// GopherJS requires.
type PackageData struct {
	*build.Package
	JSFiles []jsFile.JSFile
	// IsTest is true if the package is being built for running tests.
	IsTest     bool
	SrcModTime time.Time
	UpToDate   bool
	// If true, the package does not have a corresponding physical directory on disk.
	IsVirtual bool

	bctx *build.Context // The original build context this package came from.
}

func (p PackageData) String() string {
	return fmt.Sprintf("%s [is_test=%v]", p.ImportPath, p.IsTest)
}

// FileModTime returns the most recent modification time of the package's source
// files. This includes all .go and .inc.js that would be included in the build,
// but excludes any dependencies.
func (p PackageData) FileModTime() time.Time {
	newest := time.Time{}
	for _, file := range p.JSFiles {
		if file.ModTime.After(newest) {
			newest = file.ModTime
		}
	}

	// Unfortunately, build.Context methods don't allow us to Stat and individual
	// file, only to enumerate a directory. So we first get mtimes for all files
	// in the package directory, and then pick the newest for the relevant GoFiles.
	mtimes := map[string]time.Time{}
	files, err := buildutil.ReadDir(p.bctx, p.Dir)
	if err != nil {
		log.Errorf("Failed to enumerate files in the %q in context %v: %s. Assuming time.Now().", p.Dir, p.bctx, err)
		return time.Now()
	}
	for _, file := range files {
		mtimes[file.Name()] = file.ModTime()
	}

	for _, file := range p.GoFiles {
		t, ok := mtimes[file]
		if !ok {
			log.Errorf("No mtime found for source file %q of package %q, assuming time.Now().", file, p.Name)
			return time.Now()
		}
		if t.After(newest) {
			newest = t
		}
	}
	return newest
}

// InternalBuildContext returns the build context that produced the package.
//
// WARNING: This function is a part of internal API and will be removed in
// future.
func (p *PackageData) InternalBuildContext() *build.Context {
	return p.bctx
}

// TestPackage returns a variant of the package with "internal" tests.
func (p *PackageData) TestPackage() *PackageData {
	return &PackageData{
		Package: &build.Package{
			Name:            p.Name,
			ImportPath:      p.ImportPath,
			Dir:             p.Dir,
			GoFiles:         append(p.GoFiles, p.TestGoFiles...),
			Imports:         append(p.Imports, p.TestImports...),
			EmbedPatternPos: joinEmbedPatternPos(p.EmbedPatternPos, p.TestEmbedPatternPos),
		},
		IsTest:  true,
		JSFiles: p.JSFiles,
		bctx:    p.bctx,
	}
}

// XTestPackage returns a variant of the package with "external" tests.
func (p *PackageData) XTestPackage() *PackageData {
	return &PackageData{
		Package: &build.Package{
			Name:            p.Name + "_test",
			ImportPath:      p.ImportPath + "_test",
			Dir:             p.Dir,
			GoFiles:         p.XTestGoFiles,
			Imports:         p.XTestImports,
			EmbedPatternPos: p.XTestEmbedPatternPos,
		},
		IsTest: true,
		bctx:   p.bctx,
	}
}

// InstallPath returns the path where "gopherjs install" command should place the
// generated output.
func (p *PackageData) InstallPath() string {
	if p.IsCommand() {
		name := filepath.Base(p.ImportPath) + ".js"
		// For executable packages, mimic go tool behavior if possible.
		if gobin := os.Getenv("GOBIN"); gobin != "" {
			return filepath.Join(gobin, name)
		} else if gopath := os.Getenv("GOPATH"); gopath != "" {
			return filepath.Join(gopath, "bin", name)
		} else if home, err := os.UserHomeDir(); err == nil {
			return filepath.Join(home, "go", "bin", name)
		}
	}
	return p.PkgObj
}

// Session manages internal state GopherJS requires to perform a build.
//
// This is the main interface to GopherJS build system. Session lifetime is
// roughly equivalent to a single GopherJS tool invocation.
type Session struct {
	options *Options
	xctx    XContext

	// importPaths is a map of the resolved import paths given the
	// source directory (first key) and the unresolved import path (second key).
	// This is used to cache the resolved import returned from XContext.Import.
	// XContent.Import can be slow, so we cache the resolved path that is used
	// as the map key by parsedPackages and UpToDateArchives.
	// This makes subsequent lookups faster during compilation when all we have
	// is the unresolved import path and source directory.
	importPaths map[string]map[string]string

	// sources is a map of parsed packages that have been built and augmented.
	// This is keyed using resolved import paths. This is used to avoid
	// rebuilding and augmenting packages that are imported by several packages.
	// These sources haven't been sorted nor simplified yet.
	sources map[string]*sources.Sources

	// Binary archives produced during the current session and assumed to be
	// up to date with input sources and dependencies. In the -w ("watch") mode
	// must be cleared upon entering watching.
	UpToDateArchives map[string]*compiler.Archive
	Types            map[string]*types.Package
	Watcher          *fsnotify.Watcher
}

// NewSession creates a new GopherJS build session.
func NewSession(options *Options) (*Session, error) {
	options.Verbose = options.Verbose || options.Watch

	s := &Session{
		options:          options,
		importPaths:      make(map[string]map[string]string),
		sources:          make(map[string]*sources.Sources),
		UpToDateArchives: make(map[string]*compiler.Archive),
	}
	s.xctx = NewBuildContext(s.InstallSuffix(), s.options.BuildTags)
	env := s.xctx.Env()

	// Go distribution version check.
	if err := compiler.CheckGoVersion(env.GOROOT); err != nil {
		return nil, err
	}

	s.Types = make(map[string]*types.Package)
	if options.Watch {
		if out, err := exec.Command("ulimit", "-n").Output(); err == nil {
			if n, err := strconv.Atoi(strings.TrimSpace(string(out))); err == nil && n < 1024 {
				fmt.Printf("Warning: The maximum number of open file descriptors is very low (%d). Change it with 'ulimit -n 8192'.\n", n)
			}
		}

		var err error
		s.Watcher, err = fsnotify.NewWatcher()
		if err != nil {
			return nil, err
		}
	}
	return s, nil
}

// XContext returns the session's build context.
func (s *Session) XContext() XContext { return s.xctx }

// InstallSuffix returns the suffix added to the generated output file.
func (s *Session) InstallSuffix() string {
	if s.options.Minify {
		return "min"
	}
	return ""
}

// GoRelease returns Go release version this session is building with.
func (s *Session) GoRelease() string {
	return compiler.GoRelease(s.xctx.Env().GOROOT)
}

// BuildFiles passed to the GopherJS tool as if they were a package.
//
// A ephemeral package will be created with only the provided files. This
// function is intended for use with, for example, `gopherjs run main.go`.
func (s *Session) BuildFiles(filenames []string, pkgObj string, cwd string) error {
	if len(filenames) == 0 {
		return fmt.Errorf("no input sources are provided")
	}

	normalizedDir := func(filename string) string {
		d := filepath.Dir(filename)
		if !filepath.IsAbs(d) {
			d = filepath.Join(cwd, d)
		}
		return filepath.Clean(d)
	}

	// Ensure all source files are in the same directory.
	dirSet := map[string]bool{}
	for _, file := range filenames {
		dirSet[normalizedDir(file)] = true
	}
	dirList := []string{}
	for dir := range dirSet {
		dirList = append(dirList, dir)
	}
	sort.Strings(dirList)
	if len(dirList) != 1 {
		return fmt.Errorf("named files must all be in one directory; have: %v", strings.Join(dirList, ", "))
	}

	root := dirList[0]
	ctx := build.Default
	ctx.UseAllFiles = true
	ctx.ReadDir = func(dir string) ([]fs.FileInfo, error) {
		n := len(filenames)
		infos := make([]fs.FileInfo, n)
		for i := 0; i < n; i++ {
			info, err := os.Stat(filenames[i])
			if err != nil {
				return nil, err
			}
			infos[i] = info
		}
		return infos, nil
	}
	p, err := ctx.Import(".", root, 0)
	if err != nil {
		return err
	}
	p.Name = "main"
	p.ImportPath = "main"

	pkg := &PackageData{
		Package: p,
		// This ephemeral package doesn't have a unique import path to be used as a
		// build cache key, so we never cache it.
		SrcModTime: time.Now().Add(time.Hour),
		bctx:       &goCtx(s.xctx.Env()).bctx,
	}

	for _, file := range filenames {
		if !strings.HasSuffix(file, ".inc.js") {
			continue
		}

		content, err := os.ReadFile(file)
		if err != nil {
			return fmt.Errorf("failed to read %s: %w", file, err)
		}
		info, err := os.Stat(file)
		if err != nil {
			return fmt.Errorf("failed to stat %s: %w", file, err)
		}
		pkg.JSFiles = append(pkg.JSFiles, jsFile.JSFile{
			Path:    filepath.Join(pkg.Dir, filepath.Base(file)),
			ModTime: info.ModTime(),
			Content: content,
		})
	}

	archive, err := s.BuildProject(pkg)
	if err != nil {
		return err
	}
	if s.Types["main"].Name() != "main" {
		return fmt.Errorf("cannot build/run non-main package")
	}
	return s.WriteCommandPackage(archive, pkgObj)
}

// BuildProject builds a command project (one with a main method) or
// builds a test project (one with a synthesized test main package).
func (s *Session) BuildProject(pkg *PackageData) (*compiler.Archive, error) {
	// ensure that runtime for gopherjs is imported
	pkg.Imports = append(pkg.Imports, `runtime`)

	// Build the project to get the sources for the parsed packages.
	var srcs *sources.Sources
	var err error
	if pkg.IsTest {
<<<<<<< HEAD
		srcs, err = s.buildTestPackage(pkg)
	} else {
		srcs, err = s.buildPackages(pkg)
=======
		parsed, err = s.loadTestPackage(pkg)
	} else {
		parsed, err = s.loadPackages(pkg)
>>>>>>> a3f0ab44
	}
	if err != nil {
		return nil, err
	}

	// TODO(grantnelson-wf): At this point we have all the parsed packages we
	// need to compile the whole project, including testmain, if needed.
	// We can perform analysis on the whole project at this point to propagate
	// flatten, blocking, etc. information and check types to get the type info
	// with all the instances for all generics in the whole project.

	return s.compilePackages(srcs)
}

<<<<<<< HEAD
func (s *Session) buildTestPackage(pkg *PackageData) (*sources.Sources, error) {
	_, err := s.buildPackages(pkg.TestPackage())
=======
func (s *Session) loadTestPackage(pkg *PackageData) (*ParsedPackage, error) {
	_, err := s.loadPackages(pkg.TestPackage())
>>>>>>> a3f0ab44
	if err != nil {
		return nil, err
	}
	_, err = s.loadPackages(pkg.XTestPackage())
	if err != nil {
		return nil, err
	}

	// Generate a synthetic testmain package.
	fset := token.NewFileSet()
	tests := testmain.TestMain{Package: pkg.Package, Context: pkg.bctx}
	tests.Scan(fset)
	mainPkg, mainFile, err := tests.Synthesize(fset)
	if err != nil {
		return nil, fmt.Errorf("failed to generate testmain package for %s: %w", pkg.ImportPath, err)
	}

	// Create the sources for parsed package for the testmain package.
	srcs := &sources.Sources{
		ImportPath: mainPkg.ImportPath,
		Dir:        mainPkg.Dir,
		Files:      []*ast.File{mainFile},
		FileSet:    fset,
	}

	// Import dependencies for the testmain package.
<<<<<<< HEAD
	for _, importedPkgPath := range srcs.Imports() {
		_, _, err := s.buildImportPathWithSrcDir(importedPkgPath, pkg.Dir)
=======
	for _, importedPkgPath := range parsed.Imports() {
		_, _, err := s.loadImportPathWithSrcDir(importedPkgPath, pkg.Dir)
>>>>>>> a3f0ab44
		if err != nil {
			return nil, err
		}
	}

	return srcs, nil
}

<<<<<<< HEAD
// buildImportPathWithSrcDir builds the sources for a package specified by the import path.
//
// Relative import paths are interpreted relative to the passed srcDir. If
// srcDir is empty, current working directory is assumed.
func (s *Session) buildImportPathWithSrcDir(path, srcDir string) (*PackageData, *sources.Sources, error) {
=======
// loadImportPathWithSrcDir gets the parsed package specified by the import path.
//
// Relative import paths are interpreted relative to the passed srcDir.
// If srcDir is empty, current working directory is assumed.
func (s *Session) loadImportPathWithSrcDir(path, srcDir string) (*PackageData, *ParsedPackage, error) {
>>>>>>> a3f0ab44
	pkg, err := s.xctx.Import(path, srcDir, 0)
	if s.Watcher != nil && pkg != nil { // add watch even on error
		s.Watcher.Add(pkg.Dir)
	}
	if err != nil {
		return nil, nil, err
	}

<<<<<<< HEAD
	srcs, err := s.buildPackages(pkg)
=======
	parsed, err := s.loadPackages(pkg)
>>>>>>> a3f0ab44
	if err != nil {
		return nil, nil, err
	}

	s.cacheImportPath(path, srcDir, pkg.ImportPath)
	return pkg, srcs, nil
}

// cacheImportPath stores the resolved import path for the build package
// so we can look it up later without getting the whole build package.
// The given path and source directly are the ones passed into
// XContext.Import to the get the build package originally.
func (s *Session) cacheImportPath(path, srcDir, importPath string) {
	if paths, ok := s.importPaths[srcDir]; ok {
		paths[path] = importPath
	} else {
		s.importPaths[srcDir] = map[string]string{path: importPath}
	}
}

// getExeModTime will determine the mod time of the GopherJS binary
// the first time this is called and cache the result for subsequent calls.
var getExeModTime = func() func() time.Time {
	var (
		once   sync.Once
		result time.Time
	)
	getTime := func() {
		gopherjsBinary, err := os.Executable()
		if err == nil {
			var fileInfo os.FileInfo
			fileInfo, err = os.Stat(gopherjsBinary)
			if err == nil {
				result = fileInfo.ModTime()
				return
			}
		}
		os.Stderr.WriteString("Could not get GopherJS binary's modification timestamp. Please report issue.\n")
		result = time.Now()
	}
	return func() time.Time {
		once.Do(getTime)
		return result
	}
}()

<<<<<<< HEAD
func (s *Session) buildPackages(pkg *PackageData) (*sources.Sources, error) {
	if srcs, ok := s.sources[pkg.ImportPath]; ok {
		return srcs, nil
=======
func (s *Session) loadPackages(pkg *PackageData) (*ParsedPackage, error) {
	if parsed, ok := s.parsedPackages[pkg.ImportPath]; ok {
		return parsed, nil
>>>>>>> a3f0ab44
	}

	if exeModTime := getExeModTime(); exeModTime.After(pkg.SrcModTime) {
		pkg.SrcModTime = exeModTime
	}

	for _, importedPkgPath := range pkg.Imports {
		if importedPkgPath == "unsafe" {
			continue
		}
		importedPkg, _, err := s.loadImportPathWithSrcDir(importedPkgPath, pkg.Dir)
		if err != nil {
			return nil, err
		}

		if impModTime := importedPkg.SrcModTime; impModTime.After(pkg.SrcModTime) {
			pkg.SrcModTime = impModTime
		}
	}

	if fileModTime := pkg.FileModTime(); fileModTime.After(pkg.SrcModTime) {
		pkg.SrcModTime = fileModTime
	}

	// Build the package by parsing and augmenting the original files with overlay files.
	fileSet := token.NewFileSet()
	files, overlayJsFiles, err := parseAndAugment(s.xctx, pkg, pkg.IsTest, fileSet)
	if err != nil {
		return nil, err
	}
	embed, err := embedFiles(pkg, fileSet, files)
	if err != nil {
		return nil, err
	}
	if embed != nil {
		files = append(files, embed)
	}

	srcs := &sources.Sources{
		ImportPath: pkg.ImportPath,
		Dir:        pkg.Dir,
		Files:      files,
		FileSet:    fileSet,
		JSFiles:    append(pkg.JSFiles, overlayJsFiles...),
	}
	s.sources[pkg.ImportPath] = srcs

	// Import dependencies from the augmented files,
	// whilst skipping any that have been already imported.
<<<<<<< HEAD
	for _, importedPkgPath := range srcs.Imports(pkg.Imports...) {
		_, _, err := s.buildImportPathWithSrcDir(importedPkgPath, pkg.Dir)
=======
	for _, importedPkgPath := range parsed.Imports(pkg.Imports...) {
		_, _, err := s.loadImportPathWithSrcDir(importedPkgPath, pkg.Dir)
>>>>>>> a3f0ab44
		if err != nil {
			return nil, err
		}
	}

	return srcs, nil
}

func (s *Session) compilePackages(srcs *sources.Sources) (*compiler.Archive, error) {
	if archive, ok := s.UpToDateArchives[srcs.ImportPath]; ok {
		return archive, nil
	}

	importContext := &compiler.ImportContext{
		Packages:      s.Types,
		ImportArchive: s.ImportResolverFor(srcs.Dir),
	}
	archive, err := compiler.Compile(*srcs, importContext, s.options.Minify)
	if err != nil {
		return nil, err
	}

	for _, jsFile := range srcs.JSFiles {
		archive.IncJSCode = append(archive.IncJSCode, []byte("\t(function() {\n")...)
		archive.IncJSCode = append(archive.IncJSCode, jsFile.Content...)
		archive.IncJSCode = append(archive.IncJSCode, []byte("\n\t}).call($global);\n")...)
	}

	if s.options.Verbose {
		fmt.Println(srcs.ImportPath)
	}

	s.UpToDateArchives[srcs.ImportPath] = archive

	return archive, nil
}

func (s *Session) getImportPath(path, srcDir string) (string, error) {
	// If path is for an xtest package, just return it.
	if strings.HasSuffix(path, "_test") {
		return path, nil
	}

	// Check if the import path is already cached.
	if importPath, ok := s.importPaths[srcDir][path]; ok {
		return importPath, nil
	}

	// Fall back to the slow import of the build package.
	pkg, err := s.xctx.Import(path, srcDir, 0)
	if err != nil {
		return ``, err
	}
	s.cacheImportPath(path, srcDir, pkg.ImportPath)
	return pkg.ImportPath, nil
}

// ImportResolverFor returns a function which returns a compiled package archive
// given an import path.
func (s *Session) ImportResolverFor(srcDir string) func(string) (*compiler.Archive, error) {
	return func(path string) (*compiler.Archive, error) {
		importPath, err := s.getImportPath(path, srcDir)
		if err != nil {
			return nil, err
		}

		if archive, ok := s.UpToDateArchives[importPath]; ok {
			return archive, nil
		}

		// The archive hasn't been compiled yet so compile it with the sources.
		if srcs, ok := s.sources[importPath]; ok {
			return s.compilePackages(srcs)
		}

		return nil, fmt.Errorf(`sources for %q not found`, importPath)
	}
}

// SourceMappingCallback returns a call back for compiler.SourceMapFilter
// configured for the current build session.
func (s *Session) SourceMappingCallback(m *sourcemap.Map) func(generatedLine, generatedColumn int, originalPos token.Position) {
	return NewMappingCallback(m, s.xctx.Env().GOROOT, s.xctx.Env().GOPATH, s.options.MapToLocalDisk)
}

// WriteCommandPackage writes the final JavaScript output file at pkgObj path.
func (s *Session) WriteCommandPackage(archive *compiler.Archive, pkgObj string) error {
	if err := os.MkdirAll(filepath.Dir(pkgObj), 0o777); err != nil {
		return err
	}
	codeFile, err := os.Create(pkgObj)
	if err != nil {
		return err
	}
	defer codeFile.Close()

	sourceMapFilter := &compiler.SourceMapFilter{Writer: codeFile}
	if s.options.CreateMapFile {
		m := &sourcemap.Map{File: filepath.Base(pkgObj)}
		mapFile, err := os.Create(pkgObj + ".map")
		if err != nil {
			return err
		}

		defer func() {
			m.WriteTo(mapFile)
			mapFile.Close()
			fmt.Fprintf(codeFile, "//# sourceMappingURL=%s.map\n", filepath.Base(pkgObj))
		}()

		sourceMapFilter.MappingCallback = s.SourceMappingCallback(m)
	}

	deps, err := compiler.ImportDependencies(archive, s.ImportResolverFor(""))
	if err != nil {
		return err
	}
	return compiler.WriteProgramCode(deps, sourceMapFilter, s.GoRelease())
}

// NewMappingCallback creates a new callback for source map generation.
func NewMappingCallback(m *sourcemap.Map, goroot, gopath string, localMap bool) func(generatedLine, generatedColumn int, originalPos token.Position) {
	return func(generatedLine, generatedColumn int, originalPos token.Position) {
		if !originalPos.IsValid() {
			m.AddMapping(&sourcemap.Mapping{GeneratedLine: generatedLine, GeneratedColumn: generatedColumn})
			return
		}

		file := originalPos.Filename

		switch hasGopathPrefix, prefixLen := hasGopathPrefix(file, gopath); {
		case localMap:
			// no-op:  keep file as-is
		case hasGopathPrefix:
			file = filepath.ToSlash(file[prefixLen+4:])
		case strings.HasPrefix(file, goroot):
			file = filepath.ToSlash(file[len(goroot)+4:])
		default:
			file = filepath.Base(file)
		}

		m.AddMapping(&sourcemap.Mapping{GeneratedLine: generatedLine, GeneratedColumn: generatedColumn, OriginalFile: file, OriginalLine: originalPos.Line, OriginalColumn: originalPos.Column})
	}
}

// hasGopathPrefix returns true and the length of the matched GOPATH workspace,
// iff file has a prefix that matches one of the GOPATH workspaces.
func hasGopathPrefix(file, gopath string) (hasGopathPrefix bool, prefixLen int) {
	gopathWorkspaces := filepath.SplitList(gopath)
	for _, gopathWorkspace := range gopathWorkspaces {
		gopathWorkspace = filepath.Clean(gopathWorkspace)
		if strings.HasPrefix(file, gopathWorkspace) {
			return true, len(gopathWorkspace)
		}
	}
	return false, 0
}

// WaitForChange watches file system events and returns if either when one of
// the source files is modified.
func (s *Session) WaitForChange() {
	// Will need to re-validate up-to-dateness of all archives, so flush them from
	// memory.
	s.UpToDateArchives = map[string]*compiler.Archive{}
	s.Types = map[string]*types.Package{}

	s.options.PrintSuccess("watching for changes...\n")
	for {
		select {
		case ev := <-s.Watcher.Events:
			if ev.Op&(fsnotify.Create|fsnotify.Write|fsnotify.Remove|fsnotify.Rename) == 0 || filepath.Base(ev.Name)[0] == '.' {
				continue
			}
			if !strings.HasSuffix(ev.Name, ".go") && !strings.HasSuffix(ev.Name, ".inc.js") {
				continue
			}
			s.options.PrintSuccess("change detected: %s\n", ev.Name)
		case err := <-s.Watcher.Errors:
			s.options.PrintError("watcher error: %s\n", err.Error())
		}
		break
	}

	go func() {
		for range s.Watcher.Events {
			// consume, else Close() may deadlock
		}
	}()
	s.Watcher.Close()
}<|MERGE_RESOLUTION|>--- conflicted
+++ resolved
@@ -922,15 +922,9 @@
 	var srcs *sources.Sources
 	var err error
 	if pkg.IsTest {
-<<<<<<< HEAD
-		srcs, err = s.buildTestPackage(pkg)
+		srcs, err = s.loadTestPackage(pkg)
 	} else {
-		srcs, err = s.buildPackages(pkg)
-=======
-		parsed, err = s.loadTestPackage(pkg)
-	} else {
-		parsed, err = s.loadPackages(pkg)
->>>>>>> a3f0ab44
+		srcs, err = s.loadPackages(pkg)
 	}
 	if err != nil {
 		return nil, err
@@ -945,13 +939,8 @@
 	return s.compilePackages(srcs)
 }
 
-<<<<<<< HEAD
-func (s *Session) buildTestPackage(pkg *PackageData) (*sources.Sources, error) {
-	_, err := s.buildPackages(pkg.TestPackage())
-=======
-func (s *Session) loadTestPackage(pkg *PackageData) (*ParsedPackage, error) {
+func (s *Session) loadTestPackage(pkg *PackageData) (*sources.Sources, error) {
 	_, err := s.loadPackages(pkg.TestPackage())
->>>>>>> a3f0ab44
 	if err != nil {
 		return nil, err
 	}
@@ -978,13 +967,8 @@
 	}
 
 	// Import dependencies for the testmain package.
-<<<<<<< HEAD
 	for _, importedPkgPath := range srcs.Imports() {
-		_, _, err := s.buildImportPathWithSrcDir(importedPkgPath, pkg.Dir)
-=======
-	for _, importedPkgPath := range parsed.Imports() {
 		_, _, err := s.loadImportPathWithSrcDir(importedPkgPath, pkg.Dir)
->>>>>>> a3f0ab44
 		if err != nil {
 			return nil, err
 		}
@@ -993,19 +977,11 @@
 	return srcs, nil
 }
 
-<<<<<<< HEAD
-// buildImportPathWithSrcDir builds the sources for a package specified by the import path.
-//
-// Relative import paths are interpreted relative to the passed srcDir. If
-// srcDir is empty, current working directory is assumed.
-func (s *Session) buildImportPathWithSrcDir(path, srcDir string) (*PackageData, *sources.Sources, error) {
-=======
 // loadImportPathWithSrcDir gets the parsed package specified by the import path.
 //
 // Relative import paths are interpreted relative to the passed srcDir.
 // If srcDir is empty, current working directory is assumed.
-func (s *Session) loadImportPathWithSrcDir(path, srcDir string) (*PackageData, *ParsedPackage, error) {
->>>>>>> a3f0ab44
+func (s *Session) loadImportPathWithSrcDir(path, srcDir string) (*PackageData, *sources.Sources, error) {
 	pkg, err := s.xctx.Import(path, srcDir, 0)
 	if s.Watcher != nil && pkg != nil { // add watch even on error
 		s.Watcher.Add(pkg.Dir)
@@ -1014,11 +990,7 @@
 		return nil, nil, err
 	}
 
-<<<<<<< HEAD
-	srcs, err := s.buildPackages(pkg)
-=======
-	parsed, err := s.loadPackages(pkg)
->>>>>>> a3f0ab44
+	srcs, err := s.loadPackages(pkg)
 	if err != nil {
 		return nil, nil, err
 	}
@@ -1065,15 +1037,9 @@
 	}
 }()
 
-<<<<<<< HEAD
-func (s *Session) buildPackages(pkg *PackageData) (*sources.Sources, error) {
+func (s *Session) loadPackages(pkg *PackageData) (*sources.Sources, error) {
 	if srcs, ok := s.sources[pkg.ImportPath]; ok {
 		return srcs, nil
-=======
-func (s *Session) loadPackages(pkg *PackageData) (*ParsedPackage, error) {
-	if parsed, ok := s.parsedPackages[pkg.ImportPath]; ok {
-		return parsed, nil
->>>>>>> a3f0ab44
 	}
 
 	if exeModTime := getExeModTime(); exeModTime.After(pkg.SrcModTime) {
@@ -1123,13 +1089,8 @@
 
 	// Import dependencies from the augmented files,
 	// whilst skipping any that have been already imported.
-<<<<<<< HEAD
 	for _, importedPkgPath := range srcs.Imports(pkg.Imports...) {
-		_, _, err := s.buildImportPathWithSrcDir(importedPkgPath, pkg.Dir)
-=======
-	for _, importedPkgPath := range parsed.Imports(pkg.Imports...) {
 		_, _, err := s.loadImportPathWithSrcDir(importedPkgPath, pkg.Dir)
->>>>>>> a3f0ab44
 		if err != nil {
 			return nil, err
 		}
