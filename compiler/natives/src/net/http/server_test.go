//go:build js

package http_test

import "testing"

func TestTimeoutHandlerSuperfluousLogs(t *testing.T) {
<<<<<<< HEAD
	// The test expects nested anonymous functions to be named "Foo.func1.2",
	// bug GopherJS generates "Foo.func1.func2". Otherwise the test works as
	// expected.
	t.Skip("GopherJS uses different synthetic function names.")
=======
	t.Skip("https://github.com/gopherjs/gopherjs/issues/1085")
}

func TestHTTP2WriteDeadlineExtendedOnNewRequest(t *testing.T) {
	// Test depends on httptest.NewUnstartedServer
	t.Skip("Network access not supported by GopherJS.")
>>>>>>> 113c92b4
}<|MERGE_RESOLUTION|>--- conflicted
+++ resolved
@@ -5,17 +5,13 @@
 import "testing"
 
 func TestTimeoutHandlerSuperfluousLogs(t *testing.T) {
-<<<<<<< HEAD
 	// The test expects nested anonymous functions to be named "Foo.func1.2",
 	// bug GopherJS generates "Foo.func1.func2". Otherwise the test works as
 	// expected.
 	t.Skip("GopherJS uses different synthetic function names.")
-=======
-	t.Skip("https://github.com/gopherjs/gopherjs/issues/1085")
 }
 
 func TestHTTP2WriteDeadlineExtendedOnNewRequest(t *testing.T) {
 	// Test depends on httptest.NewUnstartedServer
 	t.Skip("Network access not supported by GopherJS.")
->>>>>>> 113c92b4
 }