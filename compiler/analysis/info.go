package analysis

import (
	"fmt"
	"go/ast"
	"go/token"
	"go/types"
	"strings"

	"github.com/gopherjs/gopherjs/compiler/astutil"
	"github.com/gopherjs/gopherjs/compiler/typesutil"
	"golang.org/x/exp/typeparams"
)

type continueStmt struct {
	forStmt      *ast.ForStmt
	analyzeStack astPath
}

func newContinueStmt(forStmt *ast.ForStmt, stack astPath) continueStmt {
	cs := continueStmt{
		forStmt:      forStmt,
		analyzeStack: stack.copy(),
	}
	return cs
}

// astPath is a list of AST nodes where each previous node is a parent of the
// next node.
type astPath []ast.Node

func (src astPath) copy() astPath {
	dst := make(astPath, len(src))
	copy(dst, src)
	return dst
}

func (ap astPath) String() string {
	s := &strings.Builder{}
	s.WriteString("[")
	for i, n := range ap {
		if i > 0 {
			s.WriteString(", ")
		}
		fmt.Fprintf(s, "%T(%p)", n, n)
	}
	s.WriteString("]")
	return s.String()
}

type Info struct {
	*types.Info
	Pkg           *types.Package
	HasPointer    map[*types.Var]bool
	FuncDeclInfos map[*types.Func]*FuncInfo
	FuncLitInfos  map[*ast.FuncLit]*FuncInfo
	InitFuncInfo  *FuncInfo // Context for package variable initialization.

	isImportedBlocking func(*types.Func) bool // For functions from other packages.
	allInfos           []*FuncInfo
}

func (info *Info) newFuncInfo(n ast.Node) *FuncInfo {
	funcInfo := &FuncInfo{
		pkgInfo:            info,
		Flattened:          make(map[ast.Node]bool),
		Blocking:           make(map[ast.Node]bool),
		GotoLabel:          make(map[*types.Label]bool),
		localNamedCallees:  make(map[*types.Func][]astPath),
		literalFuncCallees: make(map[*ast.FuncLit][]astPath),
	}

	// Register the function in the appropriate map.
	switch n := n.(type) {
	case *ast.FuncDecl:
		if n.Body == nil {
			// Function body comes from elsewhere (for example, from a go:linkname
			// directive), conservatively assume that it may be blocking.
			// TODO(nevkontakte): It is possible to improve accuracy of this detection.
			// Since GopherJS supports inly "import-style" go:linkname, at this stage
			// the compiler already determined whether the implementation function is
			// blocking, and we could check that.
			funcInfo.Blocking[n] = true
		}
		info.FuncDeclInfos[info.Defs[n.Name].(*types.Func)] = funcInfo
	case *ast.FuncLit:
		info.FuncLitInfos[n] = funcInfo
	}

	// And add it to the list of all functions.
	info.allInfos = append(info.allInfos, funcInfo)

	return funcInfo
}

func (info *Info) IsBlocking(fun *types.Func) bool {
<<<<<<< HEAD
	if info.FuncDeclInfos[fun] == nil {
		panic("nil info")
	}
	return len(info.FuncDeclInfos[fun].Blocking) > 0
=======
	if funInfo := info.FuncDeclInfos[fun]; funInfo != nil {
		return len(funInfo.Blocking) > 0
	}
	panic(fmt.Errorf(`info did not have function declaration for %s`, fun.FullName()))
>>>>>>> 71369512
}

func AnalyzePkg(files []*ast.File, fileSet *token.FileSet, typesInfo *types.Info, typesPkg *types.Package, isBlocking func(*types.Func) bool) *Info {
	info := &Info{
		Info:               typesInfo,
		Pkg:                typesPkg,
		HasPointer:         make(map[*types.Var]bool),
		isImportedBlocking: isBlocking,
		FuncDeclInfos:      make(map[*types.Func]*FuncInfo),
		FuncLitInfos:       make(map[*ast.FuncLit]*FuncInfo),
	}
	info.InitFuncInfo = info.newFuncInfo(nil)

	// Traverse the full AST of the package and collect information about existing
	// functions.
	for _, file := range files {
		ast.Walk(info.InitFuncInfo, file)
	}

	for _, funcInfo := range info.allInfos {
		if !funcInfo.HasDefer {
			continue
		}
		// Conservatively assume that if a function has a deferred call, it might be
		// blocking, and therefore all return statements need to be treated as
		// blocking.
		// TODO(nevkontakte): This could be improved by detecting whether a deferred
		// call is actually blocking. Doing so might reduce generated code size a
		// bit.
		for _, returnStmt := range funcInfo.returnStmts {
			funcInfo.markBlocking(returnStmt)
		}
	}

	// Propagate information about blocking calls to the caller functions.
	// For each function we check all other functions it may call and if any of
	// them are blocking, we mark the caller blocking as well. The process is
	// repeated until no new blocking functions is detected.
	for {
		done := true
		for _, caller := range info.allInfos {
			// Check calls to named functions and function-typed variables.
			for callee, callSites := range caller.localNamedCallees {
				if info.IsBlocking(callee) {
					for _, callSite := range callSites {
						caller.markBlocking(callSite)
					}
					delete(caller.localNamedCallees, callee)
					done = false
				}
			}

			// Check direct calls to function literals.
			for callee, callSites := range caller.literalFuncCallees {
				if len(info.FuncLitInfos[callee].Blocking) > 0 {
					for _, callSite := range callSites {
						caller.markBlocking(callSite)
					}
					delete(caller.literalFuncCallees, callee)
					done = false
				}
			}
		}
		if done {
			break
		}
	}

	// After all function blocking information was propagated, mark flow control
	// statements as blocking whenever they may lead to a blocking function call.
	for _, funcInfo := range info.allInfos {
		for _, continueStmt := range funcInfo.continueStmts {
			if funcInfo.Blocking[continueStmt.forStmt.Post] {
				// If a for-loop post-expression is blocking, the continue statement
				// that leads to it must be treated as blocking.
				funcInfo.markBlocking(continueStmt.analyzeStack)
			}
		}
	}

	return info
}

type FuncInfo struct {
	HasDefer bool
	// Nodes are "flattened" into a switch-case statement when we need to be able
	// to jump into an arbitrary position in the code with a GOTO statement, or
	// resume a goroutine after a blocking call unblocks.
	Flattened map[ast.Node]bool
	// Blocking indicates that either the AST node itself or its descendant may
	// block goroutine execution (for example, a channel operation).
	Blocking map[ast.Node]bool
	// GotoLavel indicates a label referenced by a goto statement, rather than a
	// named loop.
	GotoLabel map[*types.Label]bool
	// List of continue statements in the function.
	continueStmts []continueStmt
	// List of return statements in the function.
	returnStmts []astPath
	// List of other named functions from the current package this function calls.
	// If any of them are blocking, this function will become blocking too.
	localNamedCallees map[*types.Func][]astPath
	// List of function literals directly called from this function (for example:
	// `func() { /* do stuff */ }()`). This is distinct from function literals
	// assigned to named variables (for example: `doStuff := func() {};
	// doStuff()`), which are handled by localNamedCallees. If any of them are
	// identified as blocking, this function will become blocking too.
	literalFuncCallees map[*ast.FuncLit][]astPath

	pkgInfo      *Info // Function's parent package.
	visitorStack astPath
}

func (fi *FuncInfo) Visit(node ast.Node) ast.Visitor {
	if node == nil {
		if len(fi.visitorStack) != 0 {
			fi.visitorStack = fi.visitorStack[:len(fi.visitorStack)-1]
		}
		return nil
	}
	fi.visitorStack = append(fi.visitorStack, node)

	switch n := node.(type) {
	case *ast.FuncDecl, *ast.FuncLit:
		// Analyze the function in its own context.
		return fi.pkgInfo.newFuncInfo(n)
	case *ast.BranchStmt:
		switch n.Tok {
		case token.GOTO:
			// Emulating GOTO in JavaScript requires the code to be flattened into a
			// switch-statement.
			fi.markFlattened(fi.visitorStack)
			fi.GotoLabel[fi.pkgInfo.Uses[n.Label].(*types.Label)] = true
		case token.CONTINUE:
			loopStmt := astutil.FindLoopStmt(fi.visitorStack, n, fi.pkgInfo.Info)
			if forStmt, ok := (loopStmt).(*ast.ForStmt); ok {
				// In `for x; y; z { ... }` loops `z` may be potentially blocking
				// and therefore continue expression that triggers it would have to
				// be treated as blocking.
				fi.continueStmts = append(fi.continueStmts, newContinueStmt(forStmt, fi.visitorStack))
			}
		}
		return fi
	case *ast.CallExpr:
		return fi.visitCallExpr(n)
	case *ast.SendStmt:
		// Sending into a channel is blocking.
		fi.markBlocking(fi.visitorStack)
		return fi
	case *ast.UnaryExpr:
		switch n.Op {
		case token.AND:
			if id, ok := astutil.RemoveParens(n.X).(*ast.Ident); ok {
				fi.pkgInfo.HasPointer[fi.pkgInfo.Uses[id].(*types.Var)] = true
			}
		case token.ARROW:
			// Receiving from a channel is blocking.
			fi.markBlocking(fi.visitorStack)
		}
		return fi
	case *ast.RangeStmt:
		if _, ok := fi.pkgInfo.TypeOf(n.X).Underlying().(*types.Chan); ok {
			// for-range loop over a channel is blocking.
			fi.markBlocking(fi.visitorStack)
		}
		return fi
	case *ast.SelectStmt:
		for _, s := range n.Body.List {
			if s.(*ast.CommClause).Comm == nil { // default clause
				return fi
			}
		}
		// Select statements without a default case are blocking.
		fi.markBlocking(fi.visitorStack)
		return fi
	case *ast.CommClause:
		// FIXME(nevkontakte): Does this need to be manually spelled out? Presumably
		// ast.Walk would visit all those nodes anyway, and we are not creating any
		// new contexts here.
		// https://github.com/gopherjs/gopherjs/issues/230 seems to be relevant?
		switch comm := n.Comm.(type) {
		case *ast.SendStmt:
			ast.Walk(fi, comm.Chan)
			ast.Walk(fi, comm.Value)
		case *ast.ExprStmt:
			ast.Walk(fi, comm.X.(*ast.UnaryExpr).X)
		case *ast.AssignStmt:
			ast.Walk(fi, comm.Rhs[0].(*ast.UnaryExpr).X)
		}
		for _, s := range n.Body {
			ast.Walk(fi, s)
		}
		return nil // The subtree was manually checked, no need to visit it again.
	case *ast.GoStmt:
		// Unlike a regular call, the function in a go statement doesn't block the
		// caller goroutine, but the expression that determines the function and its
		// arguments still need to be checked.
		ast.Walk(fi, n.Call.Fun)
		for _, arg := range n.Call.Args {
			ast.Walk(fi, arg)
		}
		return nil // The subtree was manually checked, no need to visit it again.
	case *ast.DeferStmt:
		fi.HasDefer = true
		if funcLit, ok := n.Call.Fun.(*ast.FuncLit); ok {
			ast.Walk(fi, funcLit.Body)
		}
		return fi
	case *ast.ReturnStmt:
		// Capture all return statements in the function. They could become blocking
		// if the function has a blocking deferred call.
		fi.returnStmts = append(fi.returnStmts, fi.visitorStack.copy())
		return fi
	default:
		return fi
	}
	// Deliberately no return here to make sure that each of the cases above is
	// self-sufficient and explicitly decides in which context the its AST subtree
	// needs to be analyzed.
}

func (fi *FuncInfo) visitCallExpr(n *ast.CallExpr) ast.Visitor {
	switch f := astutil.RemoveParens(n.Fun).(type) {
	case *ast.Ident:
		fi.callToNamedFunc(fi.pkgInfo.Uses[f])
	case *ast.SelectorExpr:
		if sel := fi.pkgInfo.Selections[f]; sel != nil && typesutil.IsJsObject(sel.Recv()) {
			// js.Object methods are known to be non-blocking, but we still must
			// check its arguments.
		} else {
			fi.callToNamedFunc(fi.pkgInfo.Uses[f.Sel])
		}
	case *ast.FuncLit:
		// Collect info about the function literal itself.
		ast.Walk(fi, n.Fun)

		// Check all argument expressions.
		for _, arg := range n.Args {
			ast.Walk(fi, arg)
		}
		// Register literal function call site in case it is identified as blocking.
		fi.literalFuncCallees[f] = append(fi.literalFuncCallees[f], fi.visitorStack.copy())
		return nil // No need to walk under this CallExpr, we already did it manually.
	default:
		if astutil.IsTypeExpr(f, fi.pkgInfo.Info) {
			// This is a type conversion, not a call. Type assertion itself is not
			// blocking, but we will visit the input expression.
		} else {
			// The function is returned by a non-trivial expression. We have to be
			// conservative and assume that function might be blocking.
			fi.markBlocking(fi.visitorStack)
		}
	}

	return fi
}

func (fi *FuncInfo) callToNamedFunc(callee types.Object) {
	switch o := callee.(type) {
	case *types.Func:
		o = typeparams.OriginMethod(o) // TODO(nevkontakte): Can be replaced with o.Origin() in Go 1.19.
		if recv := o.Type().(*types.Signature).Recv(); recv != nil {
			if _, ok := recv.Type().Underlying().(*types.Interface); ok {
				// Conservatively assume that an interface implementation may be blocking.
				fi.markBlocking(fi.visitorStack)
				return
			}
		}
		if o.Pkg() != fi.pkgInfo.Pkg {
			if fi.pkgInfo.isImportedBlocking(o) {
				fi.markBlocking(fi.visitorStack)
			}
			return
		}
		// We probably don't know yet whether the callee function is blocking.
		// Record the calls site for the later stage.
		fi.localNamedCallees[o] = append(fi.localNamedCallees[o], fi.visitorStack.copy())
	case *types.Var:
		// Conservatively assume that a function in a variable might be blocking.
		fi.markBlocking(fi.visitorStack)
	}
}

func (fi *FuncInfo) markBlocking(stack astPath) {
	for _, n := range stack {
		fi.Blocking[n] = true
		fi.Flattened[n] = true
	}
}

func (fi *FuncInfo) markFlattened(stack astPath) {
	for _, n := range stack {
		fi.Flattened[n] = true
	}
}<|MERGE_RESOLUTION|>--- conflicted
+++ resolved
@@ -94,17 +94,10 @@
 }
 
 func (info *Info) IsBlocking(fun *types.Func) bool {
-<<<<<<< HEAD
-	if info.FuncDeclInfos[fun] == nil {
-		panic("nil info")
-	}
-	return len(info.FuncDeclInfos[fun].Blocking) > 0
-=======
 	if funInfo := info.FuncDeclInfos[fun]; funInfo != nil {
 		return len(funInfo.Blocking) > 0
 	}
 	panic(fmt.Errorf(`info did not have function declaration for %s`, fun.FullName()))
->>>>>>> 71369512
 }
 
 func AnalyzePkg(files []*ast.File, fileSet *token.FileSet, typesInfo *types.Info, typesPkg *types.Package, isBlocking func(*types.Func) bool) *Info {
