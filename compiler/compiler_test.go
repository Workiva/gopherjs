package compiler

import (
	"bytes"
	"go/types"
	"regexp"
	"sort"
	"strings"
	"testing"

	"github.com/google/go-cmp/cmp"
	"github.com/gopherjs/gopherjs/internal/sourcemapx"
	"golang.org/x/tools/go/packages"

	"github.com/gopherjs/gopherjs/compiler/internal/dce"
	"github.com/gopherjs/gopherjs/compiler/linkname"
	"github.com/gopherjs/gopherjs/compiler/sources"
	"github.com/gopherjs/gopherjs/internal/srctesting"
)

func TestOrder(t *testing.T) {
	fileA := `
		package foo

		var Avar = "a"

		type Atype struct{}

		func Afunc() int {
			var varA = 1
			var varB = 2
			return varA+varB
		}`

	fileB := `
		package foo

		var Bvar = "b"

		type Btype struct{}

		func Bfunc() int {
			var varA = 1
			var varB = 2
			return varA+varB
		}`

	files := []srctesting.Source{
		{Name: "fileA.go", Contents: []byte(fileA)},
		{Name: "fileB.go", Contents: []byte(fileB)},
	}

	compareOrder(t, files, false)
	compareOrder(t, files, true)
}

func TestDeclSelection_KeepUnusedExportedMethods(t *testing.T) {
	src := `
		package main
		type Foo struct {}
		func (f Foo) Bar() {
			println("bar")
		}
		func (f Foo) Baz() { // unused
			println("baz")
		}
		func main() {
			Foo{}.Bar()
		}`

	srcFiles := []srctesting.Source{{Name: `main.go`, Contents: []byte(src)}}
	sel := declSelection(t, srcFiles, nil)

	sel.IsAlive(`type:command-line-arguments.Foo`)
	sel.IsAlive(`func:command-line-arguments.Foo.Bar`)
	sel.IsAlive(`func:command-line-arguments.Foo.Baz`)
}

func TestDeclSelection_RemoveUnusedUnexportedMethods(t *testing.T) {
	src := `
		package main
		type Foo struct {}
		func (f Foo) Bar() {
			println("bar")
		}
		func (f Foo) baz() { // unused
			println("baz")
		}
		func main() {
			Foo{}.Bar()
		}`

	srcFiles := []srctesting.Source{{Name: `main.go`, Contents: []byte(src)}}
	sel := declSelection(t, srcFiles, nil)

	sel.IsAlive(`type:command-line-arguments.Foo`)
	sel.IsAlive(`func:command-line-arguments.Foo.Bar`)

	sel.IsDead(`func:command-line-arguments.Foo.baz`)
}

func TestDeclSelection_KeepUnusedUnexportedMethodForInterface(t *testing.T) {
	src := `
		package main
		type Foo struct {}
		func (f Foo) Bar() {
			println("foo")
		}
		func (f Foo) baz() {} // unused

		type Foo2 struct {}
		func (f Foo2) Bar() {
			println("foo2")
		}

		type IFoo interface {
			Bar()
			baz()
		}
		func main() {
			fs := []any{ Foo{}, Foo2{} }
			for _, f := range fs {
				if i, ok := f.(IFoo); ok {
					i.Bar()
				}
			}
		}`

	srcFiles := []srctesting.Source{{Name: `main.go`, Contents: []byte(src)}}
	sel := declSelection(t, srcFiles, nil)

	sel.IsAlive(`type:command-line-arguments.Foo`)
	sel.IsAlive(`func:command-line-arguments.Foo.Bar`)

	// `baz` signature metadata is used to check a type assertion against IFoo,
	// but the method itself is never called, so it can be removed.
	// The method is kept in Foo's MethodList for type checking.
	sel.IsDead(`func:command-line-arguments.Foo.baz`)
}

func TestDeclSelection_KeepUnexportedMethodUsedViaInterfaceLit(t *testing.T) {
	src := `
		package main
		type Foo struct {}
		func (f Foo) Bar() {
			println("foo")
		}
		func (f Foo) baz() {
			println("baz")
		}
		func main() {
			var f interface {
				Bar()
				baz()
			} = Foo{}
			f.baz()
		}`

	srcFiles := []srctesting.Source{{Name: `main.go`, Contents: []byte(src)}}
	sel := declSelection(t, srcFiles, nil)

	sel.IsAlive(`type:command-line-arguments.Foo`)
	sel.IsAlive(`func:command-line-arguments.Foo.Bar`)
	sel.IsAlive(`func:command-line-arguments.Foo.baz`)
}

func TestDeclSelection_KeepAliveUnexportedMethodsUsedInMethodExpressions(t *testing.T) {
	src := `
		package main
		type Foo struct {}
		func (f Foo) baz() {
			println("baz")
		}
		func main() {
			fb := Foo.baz
			fb(Foo{})
		}`

	srcFiles := []srctesting.Source{{Name: `main.go`, Contents: []byte(src)}}
	sel := declSelection(t, srcFiles, nil)

	sel.IsAlive(`type:command-line-arguments.Foo`)
	sel.IsAlive(`func:command-line-arguments.Foo.baz`)
}

func TestDeclSelection_RemoveUnusedFuncInstance(t *testing.T) {
	src := `
		package main
		func Sum[T int | float64](values ...T) T {
			var sum T
			for _, v := range values {
				sum += v
			}
			return sum
		}
		func Foo() { // unused
			println(Sum(1, 2, 3))
		}
		func main() {
			println(Sum(1.1, 2.2, 3.3))
		}`

	srcFiles := []srctesting.Source{{Name: `main.go`, Contents: []byte(src)}}
	sel := declSelection(t, srcFiles, nil)

	sel.IsAlive(`func:command-line-arguments.Sum<float64>`)
	sel.IsAlive(`anonType:command-line-arguments.sliceType$1`) // []float64

	sel.IsDead(`func:command-line-arguments.Foo`)
	sel.IsDead(`anonType:command-line-arguments.sliceType`) // []int
	sel.IsDead(`func:command-line-arguments.Sum<int>`)
}

func TestDeclSelection_RemoveUnusedStructTypeInstances(t *testing.T) {
	src := `
		package main
		type Foo[T any] struct { v T }
		func (f Foo[T]) Bar() {
			println(f.v)
		}
		
		var _ = Foo[float64]{v: 3.14} // unused

		func main() {
			Foo[int]{v: 7}.Bar()
		}`

	srcFiles := []srctesting.Source{{Name: `main.go`, Contents: []byte(src)}}
	sel := declSelection(t, srcFiles, nil)

	sel.IsAlive(`type:command-line-arguments.Foo<int>`)
	sel.IsAlive(`func:command-line-arguments.Foo.Bar<int>`)

	sel.IsDead(`type:command-line-arguments.Foo<float64>`)
	sel.IsDead(`func:command-line-arguments.Foo.Bar<float64>`)
}

func TestDeclSelection_RemoveUnusedInterfaceTypeInstances(t *testing.T) {
	src := `
		package main
		type Foo[T any] interface { Bar(v T) }

		type Baz int
		func (b Baz) Bar(v int) {
			println(v + int(b))
		}
		
		var F64 = FooBar[float64] // unused

		func FooBar[T any](f Foo[T], v T) {
			f.Bar(v)
		}

		func main() {
			FooBar[int](Baz(42), 12) // Baz implements Foo[int]
		}`

	srcFiles := []srctesting.Source{{Name: `main.go`, Contents: []byte(src)}}
	sel := declSelection(t, srcFiles, nil)

	sel.IsAlive(`type:command-line-arguments.Baz`)
	sel.IsAlive(`func:command-line-arguments.Baz.Bar`)
	sel.IsDead(`var:command-line-arguments.F64`)

	sel.IsAlive(`func:command-line-arguments.FooBar<int>`)
	// The Foo[int] instance is defined as a parameter in FooBar[int] that is alive.
	// However, Foo[int] isn't used directly in the code so it can be removed.
	// JS will simply duck-type the Baz object to Foo[int] without Foo[int] specifically defined.
	sel.IsDead(`type:command-line-arguments.Foo<int>`)

	sel.IsDead(`func:command-line-arguments.FooBar<float64>`)
	sel.IsDead(`type:command-line-arguments.Foo<float64>`)
}

func TestDeclSelection_RemoveUnusedMethodWithDifferentSignature(t *testing.T) {
	src := `
		package main
		type Foo struct{}
		func (f Foo) Bar() { println("Foo") }
		func (f Foo) baz(x int) { println(x) } // unused

		type Foo2 struct{}
		func (f Foo2) Bar() { println("Foo2") }
		func (f Foo2) baz(x string) { println(x) }
		
		func main() {
			f1 := Foo{}
			f1.Bar()

			f2 := Foo2{}
			f2.Bar()
			f2.baz("foo")
		}`

	srcFiles := []srctesting.Source{{Name: `main.go`, Contents: []byte(src)}}
	sel := declSelection(t, srcFiles, nil)

	sel.IsAlive(`type:command-line-arguments.Foo`)
	sel.IsAlive(`func:command-line-arguments.Foo.Bar`)
	sel.IsDead(`func:command-line-arguments.Foo.baz`)

	sel.IsAlive(`type:command-line-arguments.Foo2`)
	sel.IsAlive(`func:command-line-arguments.Foo2.Bar`)
	sel.IsAlive(`func:command-line-arguments.Foo2.baz`)
}

func TestDeclSelection_RemoveUnusedUnexportedMethodInstance(t *testing.T) {
	src := `
		package main
		type Foo[T any] struct{}
		func (f Foo[T]) Bar() { println("Foo") }
		func (f Foo[T]) baz(x T) { Baz[T]{v: x}.Bar() }

		type Baz[T any] struct{ v T }
		func (b Baz[T]) Bar() { println("Baz", b.v) }

		func main() {
			f1 := Foo[int]{}
			f1.Bar()
			f1.baz(7)

			f2 := Foo[uint]{} // Foo[uint].baz is unused
			f2.Bar()
		}`

	srcFiles := []srctesting.Source{{Name: `main.go`, Contents: []byte(src)}}
	sel := declSelection(t, srcFiles, nil)

	sel.IsAlive(`type:command-line-arguments.Foo<int>`)
	sel.IsAlive(`func:command-line-arguments.Foo.Bar<int>`)
	sel.IsAlive(`func:command-line-arguments.Foo.baz<int>`)
	sel.IsAlive(`type:command-line-arguments.Baz<int>`)
	sel.IsAlive(`func:command-line-arguments.Baz.Bar<int>`)

	sel.IsAlive(`type:command-line-arguments.Foo<uint>`)
	sel.IsAlive(`func:command-line-arguments.Foo.Bar<uint>`)

	// All three below are dead because Foo[uint].baz is unused.
	sel.IsDead(`func:command-line-arguments.Foo.baz<uint>`)
	sel.IsDead(`type:command-line-arguments.Baz<uint>`)
	sel.IsDead(`func:command-line-arguments.Baz.Bar<uint>`)
}

func TestDeclSelection_RemoveUnusedTypeConstraint(t *testing.T) {
	src := `
		package main
		type Foo interface{ int | string }

		type Bar[T Foo] struct{ v T }
		func (b Bar[T]) Baz() { println(b.v) }

		var ghost = Bar[int]{v: 7} // unused

		func main() {
			println("do nothing")
		}`

	srcFiles := []srctesting.Source{{Name: `main.go`, Contents: []byte(src)}}
	sel := declSelection(t, srcFiles, nil)

	sel.IsDead(`type:command-line-arguments.Foo`)
	sel.IsDead(`type:command-line-arguments.Bar<int>`)
	sel.IsDead(`func:command-line-arguments.Bar.Baz<int>`)
	sel.IsDead(`var:command-line-arguments.ghost`)
}

func TestDeclSelection_RemoveUnusedNestedTypesInFunction(t *testing.T) {
	src := `
		package main
		func Foo[T any](u T) any {
			type Bar struct { v T }
			return Bar{v: u}
		}
		func deadCode() {
			println(Foo[int](42))
		}
		func main() {
			println(Foo[string]("cat"))
		}`

	srcFiles := []srctesting.Source{{Name: `main.go`, Contents: []byte(src)}}
	sel := declSelection(t, srcFiles, nil)
	sel.IsAlive(`func:command-line-arguments.main`)

	sel.IsAlive(`funcVar:command-line-arguments.Foo`)
	sel.IsAlive(`func:command-line-arguments.Foo<string>`)
	sel.IsDead(`func:command-line-arguments.Foo<int>`)

	sel.IsAlive(`typeVar:command-line-arguments.Bar`)
	sel.IsAlive(`type:command-line-arguments.Bar<string;>`)
	sel.IsDead(`type:command-line-arguments.Bar<int;>`)

	sel.IsDead(`funcVar:command-line-arguments.deadCode`)
	sel.IsDead(`func:command-line-arguments.deadCode`)
}

func TestDeclSelection_RemoveUnusedNestedTypesInMethod(t *testing.T) {
	src := `
		package main
		type Baz[T any] struct{}
		func (b *Baz[T]) Foo(u T) any {
			type Bar struct { v T }
			return Bar{v: u}
		}
		func deadCode() {
			b := Baz[int]{}
			println(b.Foo(42))
		}
		func main() {
			b := Baz[string]{}
			println(b.Foo("cat"))
		}`

	srcFiles := []srctesting.Source{{Name: `main.go`, Contents: []byte(src)}}
	sel := declSelection(t, srcFiles, nil)
	sel.IsAlive(`func:command-line-arguments.main`)

	sel.IsAlive(`typeVar:command-line-arguments.Baz`)
	sel.IsDead(`type:command-line-arguments.Baz<int>`)
	sel.IsAlive(`type:command-line-arguments.Baz<string>`)

	sel.IsDead(`func:command-line-arguments.(*Baz).Foo<int>`)
	sel.IsAlive(`func:command-line-arguments.(*Baz).Foo<string>`)

	sel.IsAlive(`typeVar:command-line-arguments.Bar`)
	sel.IsDead(`type:command-line-arguments.Bar<int;>`)
	sel.IsAlive(`type:command-line-arguments.Bar<string;>`)

	sel.IsDead(`funcVar:command-line-arguments.deadCode`)
	sel.IsDead(`func:command-line-arguments.deadCode`)
}

func TestDeclSelection_RemoveAllUnusedNestedTypes(t *testing.T) {
	src := `
		package main
		func Foo[T any](u T) any {
			type Bar struct { v T }
			return Bar{v: u}
		}
		func deadCode() {
			println(Foo[int](42))
			println(Foo[string]("cat"))
		}
		func main() {}`

	srcFiles := []srctesting.Source{{Name: `main.go`, Contents: []byte(src)}}
	sel := declSelection(t, srcFiles, nil)
	sel.IsAlive(`func:command-line-arguments.main`)

	sel.IsDead(`funcVar:command-line-arguments.Foo`)
	sel.IsDead(`func:command-line-arguments.Foo<string>`)
	sel.IsDead(`func:command-line-arguments.Foo<int>`)

	sel.IsDead(`typeVar:command-line-arguments.Bar`)
	sel.IsDead(`type:command-line-arguments.Bar<string;>`)
	sel.IsDead(`type:command-line-arguments.Bar<int;>`)

	sel.IsDead(`funcVar:command-line-arguments.deadCode`)
	sel.IsDead(`func:command-line-arguments.deadCode`)
}

func TestDeclSelection_CompletelyRemoveNestedType(t *testing.T) {
	src := `
		package main
		func Foo[T any](u T) any {
			type Bar struct { v T }
			return Bar{v: u}
		}
		func deadCode() {
			println(Foo[int](42))
		}
		func main() {}`

	srcFiles := []srctesting.Source{{Name: `main.go`, Contents: []byte(src)}}
	sel := declSelection(t, srcFiles, nil)

	sel.IsAlive(`func:command-line-arguments.main`)

	sel.IsDead(`funcVar:command-line-arguments.Foo`)
	sel.IsDead(`func:command-line-arguments.Foo<int>`)

	sel.IsDead(`typeVar:command-line-arguments.Bar`)
	sel.IsDead(`type:command-line-arguments.Bar<int;>`)

	sel.IsDead(`funcVar:command-line-arguments.deadCode`)
	sel.IsDead(`func:command-line-arguments.deadCode`)
}

func TestDeclSelection_RemoveAnonNestedTypes(t *testing.T) {
	// Based on test/fixedbugs/issue53635.go
	// This checks that if an anon type (e.g. []T) is used in a function
	// that is not used, the type is removed, otherwise it is kept.

	src := `
		package main
		func Foo[T any](u T) any {
			return []T(nil)
		}
		func deadCode() {
			println(Foo[string]("cat"))
		}
		func main() {
			println(Foo[int](42))
		}`

	srcFiles := []srctesting.Source{{Name: `main.go`, Contents: []byte(src)}}
	sel := declSelection(t, srcFiles, nil)
	sel.IsDead(`anonType:command-line-arguments.sliceType`)    // []string
	sel.IsAlive(`anonType:command-line-arguments.sliceType$1`) // []int
}

func TestDeclSelection_NoNestAppliedToFuncCallInMethod(t *testing.T) {
	// Checks that a function call to a non-local function isn't
	// being labeled as a nested function call.
	src := `
		package main
		func foo(a any) {
			println(a)
		}
		type Bar[T any] struct { u T }
		func (b *Bar[T]) Baz() {
			foo(b.u)
		}
		func main() {
			b := &Bar[int]{u: 42}
			b.Baz()
		}`

	srcFiles := []srctesting.Source{{Name: `main.go`, Contents: []byte(src)}}
	sel := declSelection(t, srcFiles, nil)
	sel.IsAlive(`init:main`)

	sel.IsAlive(`typeVar:command-line-arguments.Bar`)
	sel.IsAlive(`type:command-line-arguments.Bar<int>`)
	sel.IsAlive(`func:command-line-arguments.(*Bar).Baz<int>`)

	sel.IsAlive(`func:command-line-arguments.foo`)
}

func TestLengthParenthesizingIssue841(t *testing.T) {
	// See issue https://github.com/gopherjs/gopherjs/issues/841
	//
	// Summary: Given `len(a+b)` where a and b are strings being concatenated
	// together, the result was `a + b.length` instead of `(a+b).length`.
	//
	// The fix was to check if the expression in `len` is a binary
	// expression or not. If it is, then the expression is parenthesized.
	// This will work for concatenations any combination of variables and
	// literals but won't pick up `len(Foo(a+b))` or `len(a[0:i+3])`.

	src := `
		package main

		func main() {
			a := "a"
			b := "b"
			ab := a + b
			if len(a+b) != len(ab) {
				panic("unreachable")
			}
		}`

	srcFiles := []srctesting.Source{{Name: `main.go`, Contents: []byte(src)}}
	root := srctesting.ParseSources(t, srcFiles, nil)
	archives := compileProject(t, root, false)
	mainPkg := archives[root.PkgPath]

	badRegex := regexp.MustCompile(`a\s*\+\s*b\.length`)
	goodRegex := regexp.MustCompile(`\(a\s*\+\s*b\)\.length`)
	goodFound := false
	for i, decl := range mainPkg.Declarations {
		if badRegex.Match(decl.FuncDeclCode) {
			t.Errorf("found length issue in decl #%d: %s", i, decl.FullName)
			t.Logf("decl code:\n%s", string(decl.FuncDeclCode))
		}
		if goodRegex.Match(decl.FuncDeclCode) {
			goodFound = true
		}
	}
	if !goodFound {
		t.Error("parenthesized length not found")
	}
}

func TestDeclNaming_Import(t *testing.T) {
	src1 := `
		package main
		
		import (
			newt "github.com/gopherjs/gopherjs/compiler/jorden"
			"github.com/gopherjs/gopherjs/compiler/burke"
			"github.com/gopherjs/gopherjs/compiler/hudson"
		)

		func main() {
			newt.Quote()
			burke.Quote()
			hudson.Quote()
		}`
	src2 := `package jorden
		func Quote() { println("They mostly come at night... mostly") }`
	src3 := `package burke
		func Quote() { println("Busy little creatures, huh?") }`
	src4 := `package hudson
		func Quote() { println("Game over, man! Game over!") }`

	root := srctesting.ParseSources(t,
		[]srctesting.Source{
			{Name: `main.go`, Contents: []byte(src1)},
		},
		[]srctesting.Source{
			{Name: `jorden/rebecca.go`, Contents: []byte(src2)},
			{Name: `burke/carter.go`, Contents: []byte(src3)},
			{Name: `hudson/william.go`, Contents: []byte(src4)},
		})

	archives := compileProject(t, root, false)
	checkForDeclFullNames(t, archives,
		`import:github.com/gopherjs/gopherjs/compiler/burke`,
		`import:github.com/gopherjs/gopherjs/compiler/hudson`,
		`import:github.com/gopherjs/gopherjs/compiler/jorden`,
	)
}

func TestDeclNaming_FuncAndFuncVar(t *testing.T) {
	src := `
		package main
		
		func Avasarala(value int) { println("Chrisjen", value) }

		func Draper[T any](value T) { println("Bobbie", value) }

		type Nagata struct{ value int }
		func (n Nagata) Print() { println("Naomi", n.value) }

		type Burton[T any] struct{ value T }
		func (b Burton[T]) Print() { println("Amos", b.value) }

		func main() {
			Avasarala(10)
			Draper(11)
			Draper("Babs")
			Nagata{value: 12}.Print()
			Burton[int]{value: 13}.Print()
			Burton[string]{value: "Timothy"}.Print()
		}`

	srcFiles := []srctesting.Source{{Name: `main.go`, Contents: []byte(src)}}
	root := srctesting.ParseSources(t, srcFiles, nil)
	archives := compileProject(t, root, false)
	checkForDeclFullNames(t, archives,
		`funcVar:command-line-arguments.Avasarala`,
		`func:command-line-arguments.Avasarala`,

		`funcVar:command-line-arguments.Draper`,
		`func:command-line-arguments.Draper<int>`,
		`func:command-line-arguments.Draper<string>`,

		`func:command-line-arguments.Nagata.Print`,

		`typeVar:command-line-arguments.Burton`,
		`type:command-line-arguments.Burton<int>`,
		`type:command-line-arguments.Burton<string>`,
		`func:command-line-arguments.Burton.Print<int>`,
		`func:command-line-arguments.Burton.Print<string>`,

		`funcVar:command-line-arguments.main`,
		`func:command-line-arguments.main`,
		`init:main`,
	)
}

func TestDeclNaming_InitsAndVars(t *testing.T) {
	src1 := `
		package main
		
		import (
			_ "github.com/gopherjs/gopherjs/compiler/spengler"
			_ "github.com/gopherjs/gopherjs/compiler/barrett"
			_ "github.com/gopherjs/gopherjs/compiler/tully"
		)

		var peck = "Walter"
		func init() { println(peck) }

		func main() {
			println("Janosz Poha")
		}`
	src2 := `package spengler
		func init() { println("Egon") }
		var egie = func() { println("Dirt Farmer") }
		func init() { egie() }`
	src3 := `package barrett
		func init() { println("Dana") }`
	src4 := `package barrett
		func init() { println("Zuul") }`
	src5 := `package barrett
		func init() { println("Gatekeeper") }`
	src6 := `package tully
		func init() { println("Louis") }`
	src7 := `package tully
		var keymaster = "Vinz Clortho"
		func init() { println(keymaster) }`

	root := srctesting.ParseSources(t,
		[]srctesting.Source{
			{Name: `main.go`, Contents: []byte(src1)},
		},
		[]srctesting.Source{
			{Name: `spengler/a.go`, Contents: []byte(src2)},
			{Name: `barrett/a.go`, Contents: []byte(src3)},
			{Name: `barrett/b.go`, Contents: []byte(src4)},
			{Name: `barrett/c.go`, Contents: []byte(src5)},
			{Name: `tully/a.go`, Contents: []byte(src6)},
			{Name: `tully/b.go`, Contents: []byte(src7)},
		})

	archives := compileProject(t, root, false)
	checkForDeclFullNames(t, archives,
		// tully
		`var:github.com/gopherjs/gopherjs/compiler/tully.keymaster`,
		`funcVar:github.com/gopherjs/gopherjs/compiler/tully.init`,
		`funcVar:github.com/gopherjs/gopherjs/compiler/tully.init`,
		`func:github.com/gopherjs/gopherjs/compiler/tully.init`,
		`func:github.com/gopherjs/gopherjs/compiler/tully.init`,

		// spangler
		`var:github.com/gopherjs/gopherjs/compiler/spengler.egie`,
		`funcVar:github.com/gopherjs/gopherjs/compiler/spengler.init`,
		`funcVar:github.com/gopherjs/gopherjs/compiler/spengler.init`,
		`func:github.com/gopherjs/gopherjs/compiler/spengler.init`,
		`func:github.com/gopherjs/gopherjs/compiler/spengler.init`,

		// barrett
		`funcVar:github.com/gopherjs/gopherjs/compiler/barrett.init`,
		`funcVar:github.com/gopherjs/gopherjs/compiler/barrett.init`,
		`funcVar:github.com/gopherjs/gopherjs/compiler/barrett.init`,
		`func:github.com/gopherjs/gopherjs/compiler/barrett.init`,
		`func:github.com/gopherjs/gopherjs/compiler/barrett.init`,
		`func:github.com/gopherjs/gopherjs/compiler/barrett.init`,

		// main
		`var:command-line-arguments.peck`,
		`funcVar:command-line-arguments.init`,
		`func:command-line-arguments.init`,
		`funcVar:command-line-arguments.main`,
		`func:command-line-arguments.main`,
		`init:main`,
	)
}

func TestDeclNaming_VarsAndTypes(t *testing.T) {
	src := `
		package main
		
		var _, shawn, _ = func() (int, string, float64) {
			return 1, "Vizzini", 3.14
		}()

		var _ = func() string {
			return "Inigo Montoya"
		}()

		var fezzik = struct{ value int }{value: 7}
		var inigo = struct{ value string }{value: "Montoya"}

		type westley struct{ value string }

		func main() {}`

	srcFiles := []srctesting.Source{{Name: `main.go`, Contents: []byte(src)}}
	root := srctesting.ParseSources(t, srcFiles, nil)

	archives := compileProject(t, root, false)
	checkForDeclFullNames(t, archives,
		`var:command-line-arguments.shawn`,
		`var:blank`,

		`var:command-line-arguments.fezzik`,
		`anonType:command-line-arguments.structType`,

		`var:command-line-arguments.inigo`,
		`anonType:command-line-arguments.structType$1`,

		`typeVar:command-line-arguments.westley`,
		`type:command-line-arguments.westley`,
	)
}

func Test_CrossPackageAnalysis(t *testing.T) {
	src1 := `
		package main
		import "github.com/gopherjs/gopherjs/compiler/stable"

		func main() {
			m := map[string]int{
				"one":   1,
				"two":   2,
				"three": 3,
			}
			stable.Print(m)
		}`
	src2 := `
		package collections
		import "github.com/gopherjs/gopherjs/compiler/cmp"
		
		func Keys[K cmp.Ordered, V any, M ~map[K]V](m M) []K {
			keys := make([]K, 0, len(m))
			for k := range m {
				keys = append(keys, k)
			}
			return keys
		}`
	src3 := `
		package collections
		import "github.com/gopherjs/gopherjs/compiler/cmp"
			
		func Values[K cmp.Ordered, V any, M ~map[K]V](m M) []V {
			values := make([]V, 0, len(m))
			for _, v := range m {
				values = append(values, v)
			}
			return values
		}`
	src4 := `
		package sorts
		import "github.com/gopherjs/gopherjs/compiler/cmp"
		
		func Pair[K cmp.Ordered, V any, SK ~[]K, SV ~[]V](k SK, v SV) {
			Bubble(len(k),
				func(i, j int) bool { return k[i] < k[j] },
				func(i, j int) { k[i], v[i], k[j], v[j] = k[j], v[j], k[i], v[i] })
		}

		func Bubble(length int, less func(i, j int) bool, swap func(i, j int)) {
			for i := 0; i < length; i++ {
				for j := i + 1; j < length; j++ {
					if less(j, i) {
						swap(i, j)
					}
				}
			}
		}`
	src5 := `
		package stable
		import (
			"github.com/gopherjs/gopherjs/compiler/collections"
			"github.com/gopherjs/gopherjs/compiler/sorts"
			"github.com/gopherjs/gopherjs/compiler/cmp"
		)

		func Print[K cmp.Ordered, V any, M ~map[K]V](m M) {
			keys := collections.Keys(m)
			values := collections.Values(m)
			sorts.Pair(keys, values)
			for i, k := range keys {
				println(i, k, values[i])
			}
		}`
	src6 := `
		package cmp
		type Ordered interface { ~int | ~uint | ~float64 | ~string }`

	root := srctesting.ParseSources(t,
		[]srctesting.Source{
			{Name: `main.go`, Contents: []byte(src1)},
		},
		[]srctesting.Source{
			{Name: `collections/keys.go`, Contents: []byte(src2)},
			{Name: `collections/values.go`, Contents: []byte(src3)},
			{Name: `sorts/sorts.go`, Contents: []byte(src4)},
			{Name: `stable/print.go`, Contents: []byte(src5)},
			{Name: `cmp/ordered.go`, Contents: []byte(src6)},
		})

	archives := compileProject(t, root, false)
	checkForDeclFullNames(t, archives,
		// collections
		`funcVar:github.com/gopherjs/gopherjs/compiler/collections.Values`,
		`func:github.com/gopherjs/gopherjs/compiler/collections.Values<string, int, map[string]int>`,
		`funcVar:github.com/gopherjs/gopherjs/compiler/collections.Keys`,
		`func:github.com/gopherjs/gopherjs/compiler/collections.Keys<string, int, map[string]int>`,

		// sorts
		`funcVar:github.com/gopherjs/gopherjs/compiler/sorts.Pair`,
		`func:github.com/gopherjs/gopherjs/compiler/sorts.Pair<string, int, []string, []int>`,
		`funcVar:github.com/gopherjs/gopherjs/compiler/sorts.Bubble`,
		`func:github.com/gopherjs/gopherjs/compiler/sorts.Bubble`,

		// stable
		`funcVar:github.com/gopherjs/gopherjs/compiler/stable.Print`,
		`func:github.com/gopherjs/gopherjs/compiler/stable.Print<string, int, map[string]int>`,

		// main
		`init:main`,
	)
}

func Test_IndexedSelectors(t *testing.T) {
	src1 := `
		package main
		import "github.com/gopherjs/gopherjs/compiler/other"
		func main() {
			// Instance IndexExpr with a package SelectorExpr for a function call.
			other.PrintZero[int]()
			other.PrintZero[string]()

			// Instance IndexListExpr with a package SelectorExpr for a function call.
			other.PrintZeroZero[int, string]()

			// Index IndexExpr with a struct SelectorExpr for a function call.
			f := other.Foo{Ops: []func() {
				other.PrintZero[int],
				other.PrintZero[string],
				other.PrintZeroZero[int, string],
			}}
			f.Ops[0]()
			f.Ops[1]()

			// Index IndexExpr with a package/var SelectorExpr for a function call.
			other.Bar.Ops[0]()
			other.Baz[0]()

			// IndexExpr with a SelectorExpr for a cast
			_ = other.ZHandle[int](other.PrintZero[int])

			// IndexListExpr with a SelectorExpr for a cast
			_ = other.ZZHandle[int, string](other.PrintZeroZero[int, string])
		}`
	src2 := `
		package other
		func PrintZero[T any]() {
			var zero T
			println("Zero is ", zero)
		}

		func PrintZeroZero[T any, U any]() {
			PrintZero[T]()
			PrintZero[U]()
		}

		type ZHandle[T any] func()
		type ZZHandle[T any, U any] func()

		type Foo struct { Ops []func() }
		var Bar = Foo{Ops: []func() {
			PrintZero[int],
			PrintZero[string],
		}}
		var Baz = Bar.Ops`

	root := srctesting.ParseSources(t,
		[]srctesting.Source{
			{Name: `main.go`, Contents: []byte(src1)},
		},
		[]srctesting.Source{
			{Name: `other/other.go`, Contents: []byte(src2)},
		})

	archives := compileProject(t, root, false)
	// We mostly are checking that the code was turned into decls correctly,
	// since the issue was that indexed selectors were not being handled correctly,
	// so if it didn't panic by this point, it should be fine.
	checkForDeclFullNames(t, archives,
		`func:command-line-arguments.main`,
		`type:github.com/gopherjs/gopherjs/compiler/other.ZHandle<int>`,
		`type:github.com/gopherjs/gopherjs/compiler/other.ZZHandle<int, string>`,
	)
}

func TestNestedConcreteTypeInGenericFunc(t *testing.T) {
	// This is a test of a type defined inside a generic function
	// that uses the type parameter of the function as a field type.
	// The `T` type is unique for each instance of `F`.
	// The use of `A` as a field is do demonstrate the difference in the types
	// however even if T had no fields, the type would still be different.
	//
	// Change `print(F[?]())` to `fmt.Printf("%T\n", F[?]())` for
	// golang playground to print the type of T in the different F instances.
	// (I just didn't want this test to depend on `fmt` when it doesn't need to.)

	src := `
		package main
		func F[A any]() any {
			type T struct{
				a A
			}
			return T{}
		}
		func main() {
			type Int int
			print(F[int]())
			print(F[Int]())
		}
		`

	srcFiles := []srctesting.Source{{Name: `main.go`, Contents: []byte(src)}}
	root := srctesting.ParseSources(t, srcFiles, nil)
	archives := compileProject(t, root, false)
	mainPkg := archives[root.PkgPath]
	insts := collectDeclInstances(t, mainPkg)

	exp := []string{
		`F[int]`,
		`F[main.Int]`,  // Go prints `F[main.Int·2]`
		`T[int;]`,      // `T` from `F[int]`      (Go prints `T[int]`)
		`T[main.Int;]`, // `T` from `F[main.Int]` (Go prints `T[main.Int·2]`)
	}
	if diff := cmp.Diff(exp, insts); len(diff) > 0 {
		t.Errorf("the instances of generics are different:\n%s", diff)
	}
}

func TestNestedGenericTypeInGenericFunc(t *testing.T) {
	// This is a subset of the type param nested test from the go repo.
	// See https://github.com/golang/go/blob/go1.19.13/test/typeparam/nested.go
	// The test is failing because nested types aren't being typed differently.
	// For example the type of `T[int]` below is different based on `F[X]`
	// instance for different `X` type parameters, hence Go prints the type as
	// `T[X;int]` instead of `T[int]`.

	src := `
		package main
		func F[A any]() any {
			type T[B any] struct{
				a A
				b B
			}
			return T[int]{}
		}
		func main() {
			type Int int
			print(F[int]())
			print(F[Int]())
		}
		`

	srcFiles := []srctesting.Source{{Name: `main.go`, Contents: []byte(src)}}
	root := srctesting.ParseSources(t, srcFiles, nil)
	archives := compileProject(t, root, false)
	mainPkg := archives[root.PkgPath]
	insts := collectDeclInstances(t, mainPkg)

	exp := []string{
		`F[int]`,
		`F[main.Int]`,
		`T[int; int]`,
		`T[main.Int; int]`,
	}
	if diff := cmp.Diff(exp, insts); len(diff) > 0 {
		t.Errorf("the instances of generics are different:\n%s", diff)
	}
}

func TestNestedGenericTypeInGenericFuncWithSharedTArgs(t *testing.T) {
	src := `
		package main
		func F[A any]() any {
			type T[B any] struct {
				b B
			}
			return T[A]{}
		}
		func main() {
			type Int int
			print(F[int]())
			print(F[Int]())
		}`

	srcFiles := []srctesting.Source{{Name: `main.go`, Contents: []byte(src)}}
	root := srctesting.ParseSources(t, srcFiles, nil)
	archives := compileProject(t, root, false)
	mainPkg := archives[root.PkgPath]
	insts := collectDeclInstances(t, mainPkg)

	exp := []string{
		`F[int]`,
		`F[main.Int]`,
		`T[int; int]`,
		`T[main.Int; main.Int]`,
		// Make sure that T[int;main.Int] and T[main.Int;int] aren't created.
	}
	if diff := cmp.Diff(exp, insts); len(diff) > 0 {
		t.Errorf("the instances of generics are different:\n%s", diff)
	}
}

func collectDeclInstances(t *testing.T, pkg *Archive) []string {
	t.Helper()

	// Regex to match strings like `Foo[42 /* bar */] =` and capture
	// the name (`Foo`), the index (`42`), and the instance type (`bar`).
	rex := regexp.MustCompile(`^\s*(\w+)\s*\[\s*(\d+)\s*\/\*(.+)\*\/\s*\]\s*\=`)

	// Collect all instances of generics (e.g. `Foo[bar] @ 2`) written to the decl code.
	insts := []string{}
	checkCode := func(code []byte) {
		if match := rex.FindAllStringSubmatch(string(code), 1); len(match) > 0 {
			instance := match[0][1] + `[` + strings.TrimSpace(match[0][3]) + `]`
			instance = strings.ReplaceAll(instance, `command-line-arguments`, pkg.Name)
			insts = append(insts, instance)
		}
	}
	for _, decl := range pkg.Declarations {
		checkCode(decl.TypeDeclCode)
		checkCode(decl.FuncDeclCode)
	}
	sort.Strings(insts)
	return insts
}

func compareOrder(t *testing.T, sourceFiles []srctesting.Source, minify bool) {
	t.Helper()
	outputNormal := compile(t, sourceFiles, minify)

	// reverse the array
	for i, j := 0, len(sourceFiles)-1; i < j; i, j = i+1, j-1 {
		sourceFiles[i], sourceFiles[j] = sourceFiles[j], sourceFiles[i]
	}

	outputReversed := compile(t, sourceFiles, minify)

	if diff := cmp.Diff(outputNormal, outputReversed); diff != "" {
		t.Errorf("files in different order produce different JS:\n%s", diff)
	}
}

func compile(t *testing.T, sourceFiles []srctesting.Source, minify bool) string {
	t.Helper()
	rootPkg := srctesting.ParseSources(t, sourceFiles, nil)
	archives := compileProject(t, rootPkg, minify)

	path := rootPkg.PkgPath
	a, ok := archives[path]
	if !ok {
		t.Fatalf(`root package not found in archives: %s`, path)
	}

	return renderPackage(t, a, minify)
}

// compileProject compiles the given root package and all packages imported by the root.
// This returns the compiled archives of all packages keyed by their import path.
func compileProject(t *testing.T, root *packages.Package, minify bool) map[string]*Archive {
	t.Helper()
	pkgMap := map[string]*packages.Package{}
	packages.Visit([]*packages.Package{root}, nil, func(pkg *packages.Package) {
		pkgMap[pkg.PkgPath] = pkg
	})

	allSrcs := map[string]*sources.Sources{}
	for _, pkg := range pkgMap {
		srcs := &sources.Sources{
			ImportPath: pkg.PkgPath,
			Dir:        ``,
			Files:      pkg.Syntax,
			FileSet:    pkg.Fset,
		}
		allSrcs[pkg.PkgPath] = srcs
	}

	importer := func(path, srcDir string) (*sources.Sources, error) {
		srcs, ok := allSrcs[path]
		if !ok {
			t.Fatal(`package not found:`, path)
			return nil, nil
		}
		return srcs, nil
	}

	tContext := types.NewContext()
	sortedSources := make([]*sources.Sources, 0, len(allSrcs))
	for _, srcs := range allSrcs {
		sortedSources = append(sortedSources, srcs)
	}
	sources.SortedSourcesSlice(sortedSources)
	PrepareAllSources(sortedSources, importer, tContext)

	archives := map[string]*Archive{}
	for _, srcs := range allSrcs {
		a, err := Compile(srcs, tContext, minify)
		if err != nil {
			t.Fatal(`failed to compile:`, err)
		}
		archives[srcs.ImportPath] = a
	}
	return archives
}

<<<<<<< HEAD
// newTime creates an arbitrary time.Time offset by the given number of seconds.
// This is useful for quickly creating times that are before or after another.
func newTime(seconds float64) time.Time {
	return time.Date(1969, 7, 20, 20, 17, 0, 0, time.UTC).
		Add(time.Duration(seconds * float64(time.Second)))
}

// reloadCompiledProject persists the given archives into memory then reloads
// them from memory to simulate a cache reload of a precompiled project.
func reloadCompiledProject(t *testing.T, archives map[string]*Archive, rootPkgPath string) map[string]*Archive {
	t.Helper()

	// TODO(grantnelson-wf): The tests using this function are out-of-date
	// since they are testing the old archive caching that has been disabled.
	// At some point, these tests should be updated to test any new caching
	// mechanism that is implemented or removed. As is this function is faking
	// the old recursive archive loading that is no longer used since it
	// doesn't allow cross package analysis for generings.

	serialized := map[string][]byte{}
	for path, a := range archives {
		buf := &bytes.Buffer{}
		if err := WriteArchive(a, buf); err != nil {
			t.Fatalf(`failed to write archive for %s: %v`, path, err)
		}
		serialized[path] = buf.Bytes()
	}

	srcModTime := newTime(0.0)
	reloadCache := map[string]*Archive{}
	type ImportContext struct {
		Packages      map[string]*types.Package
		ImportArchive func(path string) (*Archive, error)
	}
	var importContext *ImportContext
	importContext = &ImportContext{
		Packages: map[string]*types.Package{},
		ImportArchive: func(path string) (*Archive, error) {
			// find in local cache
			if a, ok := reloadCache[path]; ok {
				return a, nil
			}

			// deserialize archive
			buf, ok := serialized[path]
			if !ok {
				t.Fatalf(`archive not found for %s`, path)
			}
			a, _, err := ReadArchive(path, bytes.NewReader(buf), srcModTime, importContext.Packages)
			if err != nil {
				t.Fatalf(`failed to read archive for %s: %v`, path, err)
			}
			reloadCache[path] = a
			return a, nil
		},
	}

	_, err := importContext.ImportArchive(rootPkgPath)
	if err != nil {
		t.Fatal(`failed to reload archives:`, err)
	}
	return reloadCache
}

=======
>>>>>>> 113c92b4
func renderPackage(t *testing.T, archive *Archive, minify bool) string {
	t.Helper()

	sel := &dce.Selector[*Decl]{}
	for _, d := range archive.Declarations {
		sel.Include(d, false)
	}
	selection := sel.AliveDecls()

	buf := &bytes.Buffer{}

	if err := WritePkgCode(archive, selection, linkname.GoLinknameSet{}, minify, &sourcemapx.Filter{Writer: buf}); err != nil {
		t.Fatal(err)
	}

	b := buf.String()
	if len(b) == 0 {
		t.Fatal(`render package had no output`)
	}
	return b
}

type selectionTester struct {
	t            *testing.T
	mainPkg      *Archive
	archives     map[string]*Archive
	packages     []*Archive
	dceSelection map[*Decl]struct{}
}

func declSelection(t *testing.T, sourceFiles []srctesting.Source, auxFiles []srctesting.Source) *selectionTester {
	t.Helper()
	root := srctesting.ParseSources(t, sourceFiles, auxFiles)
	archives := compileProject(t, root, false)
	mainPkg := archives[root.PkgPath]

	paths := make([]string, 0, len(archives))
	for path := range archives {
		paths = append(paths, path)
	}
	sort.Strings(paths)
	packages := make([]*Archive, 0, len(archives))
	for _, path := range paths {
		packages = append(packages, archives[path])
	}

	sel := &dce.Selector[*Decl]{}
	for _, pkg := range packages {
		for _, d := range pkg.Declarations {
			sel.Include(d, false)
		}
	}
	dceSelection := sel.AliveDecls()

	return &selectionTester{
		t:            t,
		mainPkg:      mainPkg,
		archives:     archives,
		packages:     packages,
		dceSelection: dceSelection,
	}
}

func (st *selectionTester) PrintDeclStatus() {
	st.t.Helper()
	for _, pkg := range st.packages {
		st.t.Logf(`Package %s`, pkg.ImportPath)
		for _, decl := range pkg.Declarations {
			if _, ok := st.dceSelection[decl]; ok {
				st.t.Logf(`  [Alive] %q`, decl.FullName)
			} else {
				st.t.Logf(`  [Dead]  %q`, decl.FullName)
			}
		}
	}
}

func (st *selectionTester) IsAlive(declFullName string) {
	st.t.Helper()
	decl := st.FindDecl(declFullName)
	if _, ok := st.dceSelection[decl]; !ok {
		st.t.Error(`expected the decl to be alive:`, declFullName)
	}
}

func (st *selectionTester) IsDead(declFullName string) {
	st.t.Helper()
	decl := st.FindDecl(declFullName)
	if _, ok := st.dceSelection[decl]; ok {
		st.t.Error(`expected the decl to be dead:`, declFullName)
	}
}

func (st *selectionTester) FindDecl(declFullName string) *Decl {
	st.t.Helper()
	var found *Decl
	for _, pkg := range st.packages {
		for _, d := range pkg.Declarations {
			if d.FullName == declFullName {
				if found != nil {
					st.t.Fatal(`multiple decls found with the name`, declFullName)
				}
				found = d
			}
		}
	}
	if found == nil {
		st.t.Fatal(`no decl found by the name`, declFullName)
	}
	return found
}

func checkForDeclFullNames(t *testing.T, archives map[string]*Archive, expectedFullNames ...string) {
	t.Helper()

	expected := map[string]int{}
	counts := map[string]int{}
	for _, name := range expectedFullNames {
		expected[name]++
		counts[name]++
	}
	for _, pkg := range archives {
		for _, decl := range pkg.Declarations {
			if found, has := expected[decl.FullName]; has {
				if found <= 0 {
					t.Errorf(`decl name existed more than %d time(s): %q`, counts[decl.FullName], decl.FullName)
				} else {
					expected[decl.FullName]--
				}
			}
		}
	}
	for imp, found := range expected {
		if found > 0 {
			t.Errorf(`missing %d decl name(s): %q`, found, imp)
		}
	}
	if t.Failed() {
		t.Log("Declarations:")
		for pkgName, pkg := range archives {
			t.Logf("\t%q", pkgName)
			for i, decl := range pkg.Declarations {
				t.Logf("\t\t%d:\t%q", i, decl.FullName)
			}
		}
	}
}<|MERGE_RESOLUTION|>--- conflicted
+++ resolved
@@ -1187,73 +1187,6 @@
 	return archives
 }
 
-<<<<<<< HEAD
-// newTime creates an arbitrary time.Time offset by the given number of seconds.
-// This is useful for quickly creating times that are before or after another.
-func newTime(seconds float64) time.Time {
-	return time.Date(1969, 7, 20, 20, 17, 0, 0, time.UTC).
-		Add(time.Duration(seconds * float64(time.Second)))
-}
-
-// reloadCompiledProject persists the given archives into memory then reloads
-// them from memory to simulate a cache reload of a precompiled project.
-func reloadCompiledProject(t *testing.T, archives map[string]*Archive, rootPkgPath string) map[string]*Archive {
-	t.Helper()
-
-	// TODO(grantnelson-wf): The tests using this function are out-of-date
-	// since they are testing the old archive caching that has been disabled.
-	// At some point, these tests should be updated to test any new caching
-	// mechanism that is implemented or removed. As is this function is faking
-	// the old recursive archive loading that is no longer used since it
-	// doesn't allow cross package analysis for generings.
-
-	serialized := map[string][]byte{}
-	for path, a := range archives {
-		buf := &bytes.Buffer{}
-		if err := WriteArchive(a, buf); err != nil {
-			t.Fatalf(`failed to write archive for %s: %v`, path, err)
-		}
-		serialized[path] = buf.Bytes()
-	}
-
-	srcModTime := newTime(0.0)
-	reloadCache := map[string]*Archive{}
-	type ImportContext struct {
-		Packages      map[string]*types.Package
-		ImportArchive func(path string) (*Archive, error)
-	}
-	var importContext *ImportContext
-	importContext = &ImportContext{
-		Packages: map[string]*types.Package{},
-		ImportArchive: func(path string) (*Archive, error) {
-			// find in local cache
-			if a, ok := reloadCache[path]; ok {
-				return a, nil
-			}
-
-			// deserialize archive
-			buf, ok := serialized[path]
-			if !ok {
-				t.Fatalf(`archive not found for %s`, path)
-			}
-			a, _, err := ReadArchive(path, bytes.NewReader(buf), srcModTime, importContext.Packages)
-			if err != nil {
-				t.Fatalf(`failed to read archive for %s: %v`, path, err)
-			}
-			reloadCache[path] = a
-			return a, nil
-		},
-	}
-
-	_, err := importContext.ImportArchive(rootPkgPath)
-	if err != nil {
-		t.Fatal(`failed to reload archives:`, err)
-	}
-	return reloadCache
-}
-
-=======
->>>>>>> 113c92b4
 func renderPackage(t *testing.T, archive *Archive, minify bool) string {
 	t.Helper()
 
